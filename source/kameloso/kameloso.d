/++
 +  The main module, housing startup logic and the main event loop.
 +/
module kameloso.kameloso;

import kameloso.common;
import kameloso.irc;
import kameloso.irc.defs;
import kameloso.printing;
import kameloso.thread : ThreadMessage;

version(ProfileGC)
{
    /++
     +  Set some flags to tune the garbage collector and have it print profiling
     +  information at program exit, iff version `ProfileGC`.
     +/
    extern(C)
    __gshared string[] rt_options =
    [
        "gcopt=profile:1 gc:precise",
        "scanDataSeg=precise",
    ];
}


// abort
/++
 +  Abort flag.
 +
 +  This is set when the program is interrupted (such as via Ctrl+C). Other
 +  parts of the program will be monitoring it, to take the cue and abort when
 +  it is set.
 +/
__gshared bool abort;


private:

/+
    Warn about bug #18026; Stack overflow in ddmd/dtemplate.d:6241, TemplateInstance::needsCodegen()

    It may have been fixed in versions in the future at time of writing, so
    limit it to 2.086 and earlier. Update this condition as compilers are released.

    Exempt DDoc generation, as it doesn't seem to trigger the segfaults.
 +/
static if (__VERSION__ <= 2088L)
{
    debug
    {
        // Everything is fine in debug mode
    }
    else version(D_Ddoc)
    {
        // Also fine
    }
    else
    {
        pragma(msg, "NOTE: Compilation may not succeed outside of debug mode.");
        pragma(msg, "See bug #18026 at https://issues.dlang.org/show_bug.cgi?id=18026");
    }
}


// signalHandler
/++
 +  Called when a signal is raised, usually `SIGINT`.
 +
 +  Sets the `abort` variable to `true` so other parts of the program knows to
 +  gracefully shut down.
 +
 +  Params:
 +      sig = Integer of the signal raised.
 +/
extern (C)
void signalHandler(int sig) nothrow @nogc @system
{
    import core.stdc.stdio : printf;

    printf("...caught signal %d!\n", sig);
    abort = true;

    // Restore signal handlers to the default
    resetSignals();
}


// messageFiber
/++
 +  A Generator Fiber function that checks for concurrency messages and performs
 +  action based on what was received.
 +
 +  The return value yielded to the caller tells it whether the received action
 +  means the bot should exit or not.
 +
 +  Params:
 +      bot = Reference to the current `kameloso.common.IRCBot`.
 +/
void messageFiber(ref IRCBot bot)
{
    import std.concurrency : yield;

    // The Generator we use this function with popFronts the first thing it does
    // after being instantiated. We're not ready for that yet, so catch the next
    // yield (which is upon messenger.call()).
    yield(Next.init);

    // Loop forever; we'll just terminate the Generator when we want to quit.
    while (true)
    {
        Next next;

        /// Send a message to the server bypassing throttling.
        void immediateline(ThreadMessage.Immediateline, string line) scope
        {
            if (!settings.hideOutgoing)
            {
                version(Colours)
                {
                    import kameloso.irc.colours : mapEffects;
                    logger.trace("--> ", line.mapEffects);
                }
                else
                {
                    import kameloso.irc.colours : stripEffects;
                    logger.trace("--> ", line.stripEffects);
                }
            }

            bot.conn.sendline(line);
        }

        /// Echo a line to the terminal and send it to the server.
        void sendline(ThreadMessage.Sendline, string line) scope
        {
            bot.outbuffer.put(OutgoingLine(line, settings.hideOutgoing));
        }

        /// Send a line to the server without echoing it.
        void quietline(ThreadMessage.Quietline, string line) scope
        {
            bot.outbuffer.put(OutgoingLine(line, true));
        }

        /// Respond to `PING` with `PONG` to the supplied text as target.
        void pong(ThreadMessage.Pong, string target) scope
        {
            bot.outbuffer.put(OutgoingLine("PONG :" ~ target, true));
        }

        /// Quit the server with the supplied reason, or the default.
        void quitServer(ThreadMessage.Quit, string givenReason, bool hideOutgoing) scope
        {
            // This will automatically close the connection.
            // Set quit to yes to propagate the decision up the stack.
            immutable reason = givenReason.length ? givenReason : bot.parser.client.quitReason;
            bot.priorityBuffer.put(OutgoingLine("QUIT :" ~ reason, hideOutgoing));
            next = Next.returnSuccess;
        }

        /// Disconnects from and reconnects to the server.
        void reconnect(ThreadMessage.Reconnect) scope
        {
            bot.priorityBuffer.put(OutgoingLine("QUIT :Reconnecting.", false));
            next = Next.retry;
        }

        /// Saves current configuration to disk.
        void save(ThreadMessage.Save) scope
        {
            bot.writeConfigurationFile(settings.configFile);
        }

        import kameloso.thread : CarryingFiber;
        import kameloso.plugins.common : IRCPlugin;

        /++
        +  Attaches a reference to the main array of
        +  `kameloso.plugins.common.IRCPlugin`s (housing all plugins) to the
        +  payload member of the supplied `kameloso.common.CarryingFiber`, then
        +  invokes it.
        +/
        void peekPlugins(ThreadMessage.PeekPlugins, shared CarryingFiber!(IRCPlugin[]) sFiber) scope
        {
            auto fiber = cast(CarryingFiber!(IRCPlugin[]))sFiber;
            assert(fiber, "Peeking Fiber was null!");
            fiber.payload = bot.plugins;  // Make it visible from within the Fiber
            fiber.call();
        }

        /// Reloads all plugins.
        void reloadPlugins(ThreadMessage.Reload) scope
        {
            foreach (plugin; bot.plugins)
            {
                plugin.reload();
            }
        }

        /// Passes a bus message to each plugin.
        import kameloso.thread : Sendable;
        void dispatchBusMessage(ThreadMessage.BusMessage, string header, shared Sendable content) scope
        {
            foreach (plugin; bot.plugins)
            {
                plugin.onBusMessage(header, content);
            }
        }

        /// Passes an empty header-only bus message to each plugin.
        void dispatchEmptyBusMessage(ThreadMessage.BusMessage, string header) scope
        {
            foreach (plugin; bot.plugins)
            {
                shared Sendable content;
                plugin.onBusMessage(header, content);
            }
        }

        /// Reverse-formats an event and sends it to the server.
        void eventToServer(IRCEvent event) scope
        {
            import kameloso.string : splitOnWord;
            import std.format : format;

            enum maxIRCLineLength = 512;

            version(TwitchSupport)
            {
                bool fast;
            }

            string line;
            string prelude;
            string[] lines;

            with (IRCEvent.Type)
            with (event)
            with (bot)
            switch (event.type)
            {
            case CHAN:
                version(TwitchSupport)
                {
                    fast = (bot.parser.client.server.daemon == IRCServer.Daemon.twitch) &&
                        (event.aux.length > 0);
                }

                prelude = "PRIVMSG %s :".format(channel);
                lines = content.splitOnWord(' ', maxIRCLineLength-prelude.length);
                break;

            case QUERY:
                version(TwitchSupport)
                {
                    if (bot.parser.client.server.daemon == IRCServer.Daemon.twitch)
                    {
                        prelude = "PRIVMSG #%s :/w %s ".format(bot.parser.client.nickname, target.nickname);
                    }
                }

                if (!prelude.length) prelude = "PRIVMSG %s :".format(target.nickname);
                lines = content.splitOnWord(' ', maxIRCLineLength-prelude.length);
                break;

            case EMOTE:
                immutable emoteTarget = target.nickname.length ? target.nickname : channel;

                version(TwitchSupport)
                {
                    if (bot.parser.client.server.daemon == IRCServer.Daemon.twitch)
                    {
                        line = "PRIVMSG %s :/me %s".format(emoteTarget, content);
                    }
                }

                if (!line.length)
                {
                    line = "PRIVMSG %s :%cACTION %s%2c".format(emoteTarget,
                        cast(char)IRCControlCharacter.ctcp, content);
                }
                break;

            case MODE:
                line = "MODE %s %s %s".format(channel, aux, content);
                break;

            case TOPIC:
                line = "TOPIC %s :%s".format(channel, content);
                break;

            case INVITE:
                line = "INVITE %s %s".format(channel, target.nickname);
                break;

            case JOIN:
                if (aux.length)
                {
                    line = channel ~ " " ~ aux;
                }
                else
                {
                    prelude = "JOIN ";
                    lines = channel.splitOnWord(',', maxIRCLineLength-prelude.length);
                }
                break;

            case KICK:
                immutable reason = content.length ? " :" ~ content : string.init;
                line = "KICK %s%s".format(channel, reason);
                break;

            case PART:
                immutable reason = content.length ? " :" ~ content : string.init;
                line = "PART %s%s".format(channel, reason);
                break;

            case QUIT:
                return quitServer(ThreadMessage.Quit(), content, (target.class_ == IRCUser.Class.special));

            case NICK:
                line = "NICK %s".format(target.nickname);
                break;

            case PRIVMSG:
                if (channel.length) goto case CHAN;
                else goto case QUERY;

            case RPL_WHOISACCOUNT:
                import kameloso.constants : Timeout;
                import std.datetime.systime : Clock;

                immutable now = Clock.currTime.toUnixTime;

                if (num > 0)
                {
                    // Force
                    line = "WHOIS " ~ target.nickname;
                    bot.previousWhoisTimestamps[target.nickname] = now;
                }
                else
                {
                    // Copy/paste from whoisForTriggerRequestQueue
                    immutable then = bot.previousWhoisTimestamps.get(target.nickname, 0);

                    if ((now - then) > Timeout.whoisRetry)
                    {
                        line = "WHOIS " ~ target.nickname;
                        bot.previousWhoisTimestamps[target.nickname] = now;
                    }
                }
                break;

            case UNSET:
                line = content;
                break;

            default:
                import kameloso.conv : Enum;

                // Changing this to use Enum lowered compilation memory use from 4168 to 3775...
                logger.warning("No outgoing event case for type ",
                    Enum!(IRCEvent.Type).toString(type));
                line = content;
                break;
            }

            void appropriateline(const string finalLine)
            {
                version(TwitchSupport)
                {
                    if ((bot.parser.client.server.daemon == IRCServer.Daemon.twitch) && fast)
                    {
                        // Send a line via the fastbuffer, faster than normal sends.
                        immutable quiet = settings.hideOutgoing ||
                            (event.target.class_ == IRCUser.Class.special);
                        bot.fastbuffer.put(OutgoingLine(finalLine, quiet));
                        return;
                    }
                }

                if (event.target.class_ == IRCUser.Class.special)
                {
                    quietline(ThreadMessage.Quietline(), finalLine);
                }
                else
                {
                    sendline(ThreadMessage.Sendline(), finalLine);
                }
            }

            if (lines.length)
            {
                foreach (immutable i, immutable splitLine; lines)
                {
                    appropriateline(prelude ~ splitLine);
                }
            }
            else if (line.length)
            {
                appropriateline(line);
            }
        }

        /// Proxies the passed message to the `logger`.
        void proxyLoggerMessages(ThreadMessage.TerminalOutput logLevel, string message) scope
        {
            with (ThreadMessage.TerminalOutput)
            final switch (logLevel)
            {
            case writeln:
                import std.stdio : writeln, stdout;

                writeln(message);
                if (settings.flush) stdout.flush();
                break;

            case trace:
                logger.trace(message);
                break;

            case log:
                logger.log(message);
                break;

            case info:
                logger.info(message);
                break;

            case warning:
                logger.warning(message);
                break;

            case error:
                logger.error(message);
                break;
            }
        }

        import core.time : seconds;
        import std.datetime.systime : Clock;

        /// Did the concurrency receive catch something?
        bool receivedSomething;

        /// Timestamp of when the loop started.
        immutable loopStartTime = Clock.currTime;

        static immutable instant = (-1).seconds;
        static immutable oneSecond = 1.seconds;

        do
        {
            import std.concurrency : receiveTimeout;
            import std.variant : Variant;

            receivedSomething = receiveTimeout(instant,
                &sendline,
                &quietline,
                &immediateline,
                &pong,
                &eventToServer,
                &proxyLoggerMessages,
                &quitServer,
                &save,
                &reloadPlugins,
                &peekPlugins,
                &reconnect,
                &dispatchBusMessage,
                &dispatchEmptyBusMessage,
                (Variant v) scope
                {
                    // Caught an unhandled message
                    logger.warning("Main thread message fiber received unknown Variant: ", v);
                }
            );
        }
        while (receivedSomething && (next == Next.continue_) &&
            ((Clock.currTime - loopStartTime) <= oneSecond));

        yield(next);
    }

    assert(0, "while (true) loop break in messageFiber");
}


// exhaustMessages
/++
 +  Exhausts the concurrency message mailbox.
 +/
void exhaustMessages()
{
    import core.time : msecs;
    import std.concurrency : receiveTimeout;
    import std.variant : Variant;

    bool notEmpty;
    static immutable almostInstant = 10.msecs;

    do
    {
        notEmpty = receiveTimeout(almostInstant,
            (Variant v) {}
        );
    }
    while (notEmpty);
}


// mainLoop
/++
 +  This loops creates a `std.concurrency.Generator` `core.thread.Fiber` to loop
 +  over the over `std.socket.Socket`, reading lines and yielding
 +  `kameloso.connection.ListenAttempt`s as it goes.
 +
 +  Full lines are stored in `kameloso.connection.ListenAttempt`s which are
 +  yielded in the `std.concurrency.Generator` to be caught here, consequently
 +  parsed into `kameloso.irc.defs.IRCEvent`s, and then dispatched to all plugins.
 +
 +  Params:
 +      bot = Reference to the current `kameloso.common.IRCBot`.
 +
 +  Returns:
 +      `kameloso.common.Next.returnFailure` if circumstances mean the bot
 +      should exit with a non-zero exit code,
 +      `kameloso.common.Next.returnSuccess` if it should exit by returning `0`,
 +      `kameloso.common.Next.retry` if the bot should reconnect to the server.
 +      `kameloso.common.Next.continue_` is never returned.
 +/
Next mainLoop(ref IRCBot bot)
{
    import kameloso.connection : ListenAttempt, listenFiber;
    import std.concurrency : Generator;

    /// Enum denoting what we should do next loop.
    Next next;

    alias State = ListenAttempt.State;

    // Instantiate a Generator to read from the socket and yield lines
    auto listener = new Generator!ListenAttempt(() =>
        listenFiber(bot.conn, *bot.abort));

    auto messenger = new Generator!Next(() =>
        messageFiber(bot));

    string logtint, errortint, warningtint;

    version(Colours)
    {
        if (!settings.monochrome)
        {
            import kameloso.logger : KamelosoLogger;

            logtint = (cast(KamelosoLogger)logger).logtint;
            errortint = (cast(KamelosoLogger)logger).errortint;
            warningtint = (cast(KamelosoLogger)logger).warningtint;
        }
    }

    bool readWasShortened;

    while (next == Next.continue_)
    {
        import core.thread : Fiber;

        if (*bot.abort) return Next.returnFailure;

        if (listener.state == Fiber.State.TERM)
        {
            // Listening Generator disconnected by itself; reconnect
            return Next.retry;
        }

        import std.datetime.systime : Clock;
        immutable nowInUnix = Clock.currTime.toUnixTime;

        foreach (ref plugin; bot.plugins)
        {
            plugin.periodically(nowInUnix);
        }

        foreach (plugin; bot.plugins)
        {
            if (!plugin.state.timedFibers.length) continue;

            if (plugin.nextFiberTimestamp <= nowInUnix)
            {
                plugin.handleTimedFibers(nowInUnix);
                plugin.updateNextFiberTimestamp();
            }
        }

        // Once every 24h (24*3600s), clear the `previousWhoisTimestamps` AA.
        // That should be enough to stop it from being a memory leak.
        if ((nowInUnix % 86_400) == 0)
        {
            bot.previousWhoisTimestamps = typeof(bot.previousWhoisTimestamps).init;
        }

        /// The maximum number of consecutive reads before we force a message check.
        enum maxConsecutiveReads = 3;
        uint consecutiveReads;

        // Call the generator, query it for event lines
        listener.call();

        listenerloop:
        foreach (const attempt; listener)
        {
            if (*bot.abort) return Next.returnFailure;

            // Handle the attempt; switch on its state
            with (State)
            final switch (attempt.state)
            {
            case prelisten:  // Should never happen
                assert(0, "listener attempt yielded state prelisten");

            case isEmpty:
                // Empty line yielded means nothing received; break foreach and try again
                break listenerloop;

            case hasString:
                // hasString means we should drop down and continue processing
                break;

            case warning:
                // Benign socket error; break foreach and try again
                import core.thread : Thread;
                import core.time : seconds;

                logger.warningf("Connection error! (%s%s%s)", logtint,
                    attempt.lastSocketError_, warningtint);

                // Sleep briefly so it won't flood the screen on chains of errors
                Thread.sleep(1.seconds);
                break listenerloop;

            case timeout:
                logger.error("Connection lost.");
                bot.conn.connected = false;
                return Next.returnFailure;

            case error:
                if (attempt.bytesReceived == 0)
                {
                    logger.errorf("Connection error: empty server response! (%s%s%s)",
                        logtint, attempt.lastSocketError_, errortint);
                }
                else
                {
                    logger.errorf("Connection error: invalid server response! (%s%s%s)",
                        logtint, attempt.lastSocketError_, errortint);
                }

                bot.conn.connected = false;
                return Next.returnFailure;
            }

            IRCEvent event;

            scope(failure)
            {
                // Something asserted
                logger.error("scopeguard tripped.");
                printObject(event);
            }

            import core.exception : UnicodeException;
            import std.utf : UTFException;

            try
            {
                // Sanitise and try again once on UTF/Unicode exceptions
                import std.encoding : sanitize;

                try
                {
                    event = bot.parser.toIRCEvent(attempt.line);
                }
                catch (UTFException e)
                {
                    event = bot.parser.toIRCEvent(sanitize(attempt.line));
                }
                catch (UnicodeException e)
                {
                    event = bot.parser.toIRCEvent(sanitize(attempt.line));
                }
                catch (Exception e)
                {
                    // Print, then rethrow down.
                    logger.errorf("Exception toIRCEvent: %s%s", logtint, e.msg);
                    version(PrintStacktraces) logger.trace(e.toString);
                    throw e;
                }

                if (bot.parser.client.updated)
                {
                    // Parsing changed the client; propagate
                    bot.parser.client.updated = false;
                    bot.propagateClient(bot.parser.client);
                }

                foreach (plugin; bot.plugins)
                {
                    try
                    {
                        plugin.postprocess(event);
                    }
                    catch (Exception e)
                    {
                        logger.warningf("Exception %s.postprocess: %s%s",
                            plugin.name, logtint, e.msg);
                        printObject(event);
                        version(PrintStacktraces) logger.trace(e.toString);
                    }

                    if (plugin.state.client.updated)
                    {
                        // Postprocessing changed the client; propagate
                        bot.parser.client = plugin.state.client;
                        bot.parser.client.updated = false;
                        bot.propagateClient(bot.parser.client);
                    }
                }

                // Let each plugin process the event
                foreach (plugin; bot.plugins)
                {
                    try
                    {
                        plugin.onEvent(event);

                        // Go through Fibers awaiting IRCEvent.Types
                        plugin.handleAwaitingFibers(event);

                        // Fetch any queued `WHOIS` requests and handle
                        bot.whoisForTriggerRequestQueue(plugin.state.triggerRequestQueue);

                        if (plugin.state.client.updated)
                        {
                            /*  Plugin `onEvent` or `WHOIS` reaction updated the
                                client. There's no need to check for both
                                separately since this is just a single plugin
                                processing; it keeps its update internally
                                between both passes.
                            */
                            bot.parser.client = plugin.state.client;
                            bot.parser.client.updated = false;
                            bot.propagateClient(bot.parser.client);
                        }
                    }
                    catch (UTFException e)
                    {
                        logger.warningf("UTFException %s.onEvent: %s%s",
                            plugin.name, logtint, e.msg);
                        version(PrintStacktraces) logger.trace(e.info);
                    }
                    catch (Exception e)
                    {
                        logger.warningf("Exception %s.onEvent: %s%s",
                            plugin.name, logtint, e.msg);
                        printObject(event);
                        version(PrintStacktraces) logger.trace(e.toString);
                    }
                }

                with (IRCEvent.Type)
                switch (event.type)
                {
                case SELFCHAN:
                case SELFEMOTE:
                case SELFQUERY:
                    // Treat self-events as if we sent them ourselves, to properly
                    // rate-limit the account itself. This stops Twitch from
                    // giving spam warnings. We can easily tell whether it's a channel
                    // we're the broadcaster in, but no such luck with whether
                    // we're a moderator.
                    // FIXME: Revisit with a better solution that's broken out of throttleline.
                    import std.typecons : Flag, No, Yes;

                    version(TwitchSupport)
                    {
                        if (event.channel.length && (event.channel[1..$] == bot.parser.client.nickname))
                        {
                            bot.throttleline(bot.fastbuffer, Yes.onlyIncrement, Yes.sendFaster);
                        }
                        else
                        {
                            bot.throttleline(bot.outbuffer, Yes.onlyIncrement);
                        }
                    }
                    else
                    {
                        bot.throttleline(bot.outbuffer, Yes.onlyIncrement);
                    }
                    break;

                default:
                    break;
                }
            }
            catch (IRCParseException e)
            {
                logger.warningf("IRC Parse Exception: %s%s%s (at %1$s%4$s%3$s:%1$s%5$d%3$s)",
                    logtint, e.msg, warningtint, e.file, e.line);
                printObject(e.event);
                version(PrintStacktraces) logger.trace(e.info);
            }
            catch (UTFException e)
            {
                logger.warning("UTFException: ", logtint, e.msg);
                version(PrintStacktraces) logger.trace(e.info);
            }
            catch (UnicodeException e)
            {
                logger.warning("UnicodeException: ", logtint, e.msg);
                version(PrintStacktraces) logger.trace(e.info);
            }
            catch (Exception e)
            {
                logger.warningf("Unhandled exception: %s%s%s (at %1$s%4$s%3$s:%1$s%5$d%3$s)",
                    logtint, e.msg, warningtint, e.file, e.line);

                if (event != IRCEvent.init)
                {
                    printObject(event);
                }
                else
                {
                    logger.warningf(`Offending line: "%s%s%s"`, logtint, attempt.line, warningtint);
                }

                version(PrintStacktraces) logger.trace(e.toString);
            }

            if (++consecutiveReads >= maxConsecutiveReads) break;
        }

        consecutiveReads = 0;

        // Check concurrency messages to see if we should exit, else repeat
        messenger.call();

        if (messenger.state == Fiber.State.HOLD)
        {
            next = messenger.front;
        }
        else
        {
            logger.errorf("Internal error, thread messenger Fiber ended abruptly.");
            version(PrintStacktraces) printStacktrace();
            next = Next.returnFailure;
        }

        bool bufferHasMessages = (!bot.outbuffer.empty || !bot.priorityBuffer.empty);

        version(TwitchSupport)
        {
            bufferHasMessages |= !bot.fastbuffer.empty;
        }

        if (bufferHasMessages)
        {
            // There are messages to send.

            import kameloso.constants : Timeout;
            import core.time : msecs, seconds;
            import std.socket : SocketOption, SocketOptionLevel;
            import std.typecons : Flag, No, Yes;

            double untilNext;

            version(TwitchSupport)
            {
                if (!bot.priorityBuffer.empty) untilNext = bot.throttleline(bot.priorityBuffer);
                else if (!bot.fastbuffer.empty) untilNext =
                    bot.throttleline(bot.fastbuffer, No.onlyIncrement, Yes.sendFaster);
                else
                {
                    untilNext = bot.throttleline(bot.outbuffer);
                }
            }
            else
            {
                if (!bot.priorityBuffer.empty) untilNext = bot.throttleline(bot.priorityBuffer);
                else
                {
                    untilNext = bot.throttleline(bot.outbuffer);
                }
            }

            with (bot.conn.socket)
            with (SocketOption)
            with (SocketOptionLevel)
            {
                if (untilNext > 0)
                {
                    if ((untilNext < bot.throttle.burst) &&
                        (untilNext < Timeout.receive))
                    {
                        setOption(SOCKET, RCVTIMEO, (cast(long)(1000*untilNext + 1)).msecs);
                        readWasShortened = true;
                    }
                }
                else if (readWasShortened)
                {
                    setOption(SOCKET, RCVTIMEO, Timeout.receive.seconds);
                    readWasShortened = false;
                }
            }
        }
    }

    return next;
}


import kameloso.plugins.common : IRCPlugin;

// handleAwaitingFibers
/++
 +  Processes the awaiting `core.thread.Fiber`s of an
 +  `kameloso.plugins.common.IRCPlugin`.
 +
 +  Params:
 +      plugin = The `kameloso.plugins.common.IRCPlugin` whose
 +          `kameloso.irc.defs.IRCEvent.Type`-awaiting `core.thread.Fiber`s to
 +          iterate and process.
 +      event = The triggering `kameloso.irc.defs.IRCEvent`.
 +/
void handleAwaitingFibers(IRCPlugin plugin, const IRCEvent event)
{
    import core.thread : Fiber;

    if (auto fibers = event.type in plugin.state.awaitingFibers)
    {
        size_t[] toRemove;

        foreach (immutable i, ref fiber; *fibers)
        {
            try
            {
                if (fiber.state == Fiber.State.HOLD)
                {
                    import kameloso.thread : CarryingFiber;

                    // Specialcase CarryingFiber!IRCEvent to update it to carry
                    // the current IRCEvent.

                    if (auto carryingFiber = cast(CarryingFiber!IRCEvent)fiber)
                    {
                        if (carryingFiber.payload == IRCEvent.init)
                        {
                            carryingFiber.payload = event;
                        }
                        carryingFiber.call();

                        // Reset the payload so a new one will be attached next trigger
                        carryingFiber.resetPayload();
                    }
                    else
                    {
                        fiber.call();
                    }
                }

                if (fiber.state == Fiber.State.TERM)
                {
                    toRemove ~= i;
                }
            }
            catch (IRCParseException e)
            {
                string logtint;

                version(Colours)
                {
                    if (!settings.monochrome)
                    {
                        import kameloso.logger : KamelosoLogger;
                        logtint = (cast(KamelosoLogger)logger).logtint;
                    }
                }

                logger.warningf("IRC Parse Exception %s.awaitingFibers[%d]: %s%s",
                    plugin.name, i, logtint, e.msg);
                printObject(e.event);
                version(PrintStacktraces) logger.trace(e.info);
                toRemove ~= i;
            }
            catch (Exception e)
            {
                string logtint;

                version(Colours)
                {
                    if (!settings.monochrome)
                    {
                        import kameloso.logger : KamelosoLogger;
                        logtint = (cast(KamelosoLogger)logger).logtint;
                    }
                }

                logger.warningf("Exception %s.awaitingFibers[%d]: %s%s",
                    plugin.name, i, logtint, e.msg);
                printObject(event);
                version(PrintStacktraces) logger.trace(e.toString);
                toRemove ~= i;
            }
        }

        // Clean up processed Fibers
        foreach_reverse (immutable i; toRemove)
        {
            import std.algorithm.mutation : SwapStrategy, remove;
            *fibers = (*fibers).remove!(SwapStrategy.unstable)(i);
        }

        // If no more Fibers left, remove the Type entry in the AA
        if (!(*fibers).length)
        {
            plugin.state.awaitingFibers.remove(event.type);
        }
    }
}


// handleTimedFibers
/++
 +  Processes the timed `core.thread.Fiber`s of an
 +  `kameloso.plugins.common.IRCPlugin`.
 +
 +  Params:
 +      plugin = The `kameloso.plugins.common.IRCPlugin` whose timed
 +          `core.thread.Fiber`s to iterate and process.
 +      nowInUnix = Current UNIX timestamp to compare the timed
 +          `core.thread.Fiber`'s timestamp with.
 +/
void handleTimedFibers(IRCPlugin plugin, const long nowInUnix)
in ((nowInUnix > 0), "Tried to handle timed fibers with an unset timestamp")
do
{
    size_t[] toRemove;

    foreach (immutable i, ref fiber; plugin.state.timedFibers)
    {
        if (fiber.id > nowInUnix) continue;

        try
        {
            import core.thread : Fiber;

            if (fiber.state == Fiber.State.HOLD)
            {
                fiber.call();
            }

            // Always removed a timed Fiber after processing
            toRemove ~= i;
        }
        catch (IRCParseException e)
        {
            string logtint;

            version(Colours)
            {
                if (!settings.monochrome)
                {
                    import kameloso.logger : KamelosoLogger;
                    logtint = (cast(KamelosoLogger)logger).logtint;
                }
            }

            logger.warningf("IRC Parse Exception %s.timedFibers[%d]: %s%s",
                plugin.name, i, logtint, e.msg);
            printObject(e.event);
            version(PrintStacktraces) logger.trace(e.info);
            toRemove ~= i;
        }
        catch (Exception e)
        {
            string logtint;

            version(Colours)
            {
                if (!settings.monochrome)
                {
                    import kameloso.logger : KamelosoLogger;
                    logtint = (cast(KamelosoLogger)logger).logtint;
                }
            }

            logger.warningf("Exception %s.timedFibers[%d]: %s%s",
                plugin.name, i, logtint, e.msg);
            version(PrintStacktraces) logger.trace(e.toString);
            toRemove ~= i;
        }
    }

    // Clean up processed Fibers
    foreach_reverse (immutable i; toRemove)
    {
        import std.algorithm.mutation : SwapStrategy, remove;
        plugin.state.timedFibers = plugin.state.timedFibers.remove!(SwapStrategy.unstable)(i);
    }
}


import kameloso.plugins.common : TriggerRequest;

// whoisForTriggerRequestQueue
/++
 +  Takes a queue of `TriggerRequest` objects and emits `WHOIS` requests for each one.
 +
 +  Params:
 +      bot = Reference to the current `kameloso.common.IRCBot`.
 +      reqs = Reference to an associative array of `TriggerRequest`s.
 +/
void whoisForTriggerRequestQueue(ref IRCBot bot, const TriggerRequest[][string] reqs)
{
    // Walk through requests and call `WHOIS` on those that haven't been
    // `WHOIS`ed in the last `Timeout.whois` seconds

    foreach (immutable nickname, const requestsForNickname; reqs)
    {
        assert(nickname.length, "Empty nickname in trigger queue");

        import kameloso.constants : Timeout;
        import std.datetime.systime : Clock;

        immutable now = Clock.currTime.toUnixTime;
        immutable then = bot.previousWhoisTimestamps.get(nickname, 0);

        if ((now - then) > Timeout.whoisRetry)
        {
            bot.outbuffer.put(OutgoingLine("WHOIS " ~ nickname, settings.hideOutgoing));
            bot.previousWhoisTimestamps[nickname] = now;
        }
    }
}


// setupSignals
/++
 +  Registers `SIGINT` (and optionally `SIGHUP` on Posix systems) to redirect to
 +  our own `signalHandler`, so we can catch Ctrl+C and gracefully shut down.
 +/
void setupSignals() nothrow @nogc
{
    import core.stdc.signal : signal, SIGINT;

    signal(SIGINT, &signalHandler);

    version(Posix)
    {
        import core.sys.posix.signal : SIGHUP;
        signal(SIGHUP, &signalHandler);
    }
}


// resetSignals
/++
 +  Resets `SIGINT` (and `SIGHUP` handlers) to the system default.
 +/
void resetSignals() nothrow @nogc
{
    import core.stdc.signal : signal, SIG_DFL, SIGINT;

    signal(SIGINT, SIG_DFL);

    version(Posix)
    {
        import core.sys.posix.signal : SIGHUP;
        signal(SIGHUP, SIG_DFL);
    }
}


// tryGetopt
/++
 +  Attempt handling `getopt`, wrapped in try-catch blocks.
 +
 +  Params:
 +      bot = Reference to the current `kameloso.common.IRCBot`.
 +      args = The arguments passed to the program.
 +      customSettings = Reference to the dynamic array of custom settings as
 +          defined with `--set plugin.setting=value` on the command line.
 +
 +  Returns:
 +      `kameloso.common.Next`.* depending on what action the calling site should take.
 +/
Next tryGetopt(ref IRCBot bot, string[] args, ref string[] customSettings)
{
    import kameloso.config : ConfigurationFileReadFailureException,
        ConfigurationFileParsingException;
    import std.conv : ConvException;
    import std.getopt : GetOptException;

    string logtint, errortint;

    version(Colours)
    {
        if (!settings.monochrome)
        {
            import kameloso.logger : KamelosoLogger;

            logtint = (cast(KamelosoLogger)logger).logtint;
            errortint = (cast(KamelosoLogger)logger).errortint;
        }
    }

    try
    {
        import kameloso.getopt : handleGetopt;
        // Act on arguments getopt, pass return value to main
        return bot.handleGetopt(args, customSettings);
    }
    catch (GetOptException e)
    {
        logger.error("Error parsing command-line arguments: ", logtint, e.msg);
    }
    catch (ConvException e)
    {
        logger.error("Error converting command-line arguments: ", logtint, e.msg);
    }
    catch (FileTypeMismatchException e)
    {
        logger.errorf("Specified configuration file %s%s%s is not a file!",
            logtint, e.filename, errortint);
    }
    catch (ConfigurationFileReadFailureException e)
    {
        logger.errorf("Error reading and decoding configuration file [%s%s%s]: %1$s%4$s",
            logtint, e.filename, errortint, e.msg);
    }
    catch (ConfigurationFileParsingException e)
    {
        logger.errorf("Error parsing configuration file: %s%s", logtint, e.msg);
    }
    catch (Exception e)
    {
        logger.error("Unhandled exception handling command-line arguments: ", logtint, e.msg);
    }

    return Next.returnFailure;
}


// tryConnect
/++
 +  Tries to connect to the IPs in `kameloso.common.IRCBot.conn.ips` by
 +  leveraging `kameloso.connection.connectFiber`, reacting on the
 +  `kameloso.connection.ConnectAttempt`s it yields to provide feedback to the user.
 +
 +  Params:
 +      bot = Reference to the current `kameloso.common.IRCBot`.
 +
 +  Returns:
 +      `kameloso.common.Next.continue_` if connection succeeded,
 +      `kameloso.common.Next.returnFailure` if connection failed and the
 +      program should exit.
 +/
Next tryConnect(ref IRCBot bot)
{
    import kameloso.connection : ConnectionAttempt, connectFiber;
    import kameloso.constants : ConnectionDefaultIntegers, ConnectionDefaultFloats, Timeout;
    import kameloso.thread : interruptibleSleep;
    import std.concurrency : Generator;

    alias State = ConnectionAttempt.State;
    auto connector = new Generator!ConnectionAttempt(() =>
        connectFiber(bot.conn,  settings.endlesslyConnect,
            ConnectionDefaultIntegers.retries, *bot.abort));
    uint incrementedRetryDelay = Timeout.retry;

    string infotint, logtint;

    version(Colours)
    {
        if (!settings.monochrome)
        {
            import kameloso.logger : KamelosoLogger;

            infotint = (cast(KamelosoLogger)logger).infotint;
            logtint = (cast(KamelosoLogger)logger).logtint;
        }
    }

    connector.call();

    with (bot)
    foreach (const attempt; connector)
    {
        import core.time : seconds;

        with (ConnectionAttempt.State)
        final switch (attempt.state)
        {
        case preconnect:
            import kameloso.string : sharedDomains;
            import std.socket : AddressFamily;

            immutable resolvedHost = attempt.ip.toHostNameString;
            immutable pattern = !resolvedHost.length &&
                (attempt.ip.addressFamily == AddressFamily.INET6) ?
                "Connecting to [%s%s%s]:%1$s%4$s%3$s ..." :
                "Connecting to %s%s%s:%1$s%4$s%3$s ...";

            immutable address = (!resolvedHost.length ||
                (parser.client.server.address == resolvedHost) ||
                (sharedDomains(parser.client.server.address, resolvedHost) < 2)) ?
                attempt.ip.toAddrString : resolvedHost;

            logger.logf(pattern, infotint, address, logtint, attempt.ip.toPortString);
            continue;

        case connected:
            logger.log("Connected!");
            conn.connected = true;
            connector.reset();
            return Next.continue_;

        case delayThenReconnect:
            import core.time : seconds;

            if (attempt.retryNum == 0)
            {
                logger.logf("Retrying in %s%d%s seconds...",
                    infotint, incrementedRetryDelay, logtint);
            }
            else
            {
                logger.logf("Retrying in %s%d%s seconds (attempt %1$s%4$d%3$s)...",
                    infotint, incrementedRetryDelay, logtint, attempt.retryNum+1);
            }

            interruptibleSleep(incrementedRetryDelay.seconds, *abort);
            if (*abort) return Next.returnFailure;

            import std.algorithm.comparison : min;
            incrementedRetryDelay = cast(uint)(incrementedRetryDelay *
                ConnectionDefaultFloats.delayIncrementMultiplier);
            incrementedRetryDelay = min(incrementedRetryDelay,
                ConnectionDefaultIntegers.delayCap);
            continue;

        case delayThenNextIP:
            logger.logf("Trying next IP in %s%d%s seconds.",
                infotint, Timeout.retry, logtint);
            interruptibleSleep(Timeout.retry.seconds, *abort);
            if (*abort) return Next.returnFailure;
            continue;

        case noMoreIPs:
            logger.warning("Could not connect to server!");
            return Next.returnFailure;

        case ipv6Failure:
            logger.warning("IPv6 connection failed. Disabling IPv6.");
            continue;

        case error:
            logger.error("Failed to connect: ", attempt.error);
            return Next.returnFailure;
        }
    }

    return Next.returnFailure;
}


// tryResolve
/++
 +  Tries to resolve the address in `bot.parser.client.server` to IPs, by
 +  leveraging `kameloso.connection.resolveFiber`, reacting on the
 +  `kameloso.connection.ResolveAttempt`s it yields to provide feedback to the user.
 +
 +  Params:
 +      bot = Reference to the current `kameloso.common.bot`.
 +
 +  Returns:
 +      `kameloso.common.Next.continue_` if resolution succeeded,
 +      `kameloso.common.Next.returnFailure` if it failed and the program should exit.
 +/
Next tryResolve(ref IRCBot bot)
{
    import kameloso.connection : ResolveAttempt, resolveFiber;
    import kameloso.constants : Timeout;
    import std.concurrency : Generator;

    string infotint, logtint, warningtint, errortint;

    version(Colours)
    {
        if (!settings.monochrome)
        {
            import kameloso.logger : KamelosoLogger;

            infotint = (cast(KamelosoLogger)logger).infotint;
            logtint = (cast(KamelosoLogger)logger).logtint;
            warningtint = (cast(KamelosoLogger)logger).warningtint;
            errortint = (cast(KamelosoLogger)logger).errortint;
        }
    }

    enum defaultResolveAttempts = 15;
    immutable resolveAttempts = settings.endlesslyConnect ? int.max : defaultResolveAttempts;

    alias State = ResolveAttempt.State;
    auto resolver = new Generator!ResolveAttempt(() =>
        resolveFiber(bot.conn, bot.parser.client.server.address,
        bot.parser.client.server.port, settings.ipv6, resolveAttempts, *bot.abort));

    uint incrementedRetryDelay = Timeout.retry;
    enum incrementMultiplier = 1.2;

    resolver.call();

    with (bot)
    foreach (const attempt; resolver)
    {
        with (State)
        final switch (attempt.state)
        {
        case preresolve:
            // No message for this
            continue;

        case success:
            import kameloso.string : plurality;
            logger.infof("%s%s resolved into %s%s%2$s %5$s.",
                parser.client.server.address, logtint, infotint, conn.ips.length,
                conn.ips.length.plurality("IP", "IPs"));
            return Next.continue_;

        case exception:
            logger.warningf("Could not resolve server address. (%s%s%s)",
                logtint, attempt.error, warningtint);

            if (attempt.retryNum+1 < resolveAttempts)
            {
                import kameloso.thread : interruptibleSleep;
                import core.time : seconds;

                logger.logf("Network down? Retrying in %s%d%s seconds.",
                    infotint, incrementedRetryDelay, logtint);
                interruptibleSleep(incrementedRetryDelay.seconds, *abort);
                if (*abort) return Next.returnFailure;

                enum delayCap = 10*60;  // seconds
                incrementedRetryDelay = cast(uint)(incrementedRetryDelay * incrementMultiplier);
                incrementedRetryDelay = (incrementedRetryDelay < delayCap) ? incrementedRetryDelay : delayCap;
            }
            continue;

        case error:
            logger.errorf("Could not resolve server address. (%s%s%s)", logtint, attempt.error, errortint);
            logger.log("Failed to resolve address to IPs. Verify your server address.");
            return Next.returnFailure;

        case failure:
            logger.error("Failed to resolve host.");
            return Next.returnFailure;
        }
    }

    return Next.returnFailure;
}


// complainAboutInvalidConfigurationEntries
/++
 +  Prints some information about invalid configuration entries to the local terminal.
 +
 +  Params:
 +      invalidEntries = A `string[][string]` associative array of dynamic
 +          `string[]` arrays, keyed by strings. These contain invalid settings.
 +/
void complainAboutInvalidConfigurationEntries(const string[][string] invalidEntries)
{
    if (!invalidEntries.length) return;

    logger.log("Found invalid configuration entries:");

    string infotint, logtint;

    version(Colours)
    {
        if (!settings.monochrome)
        {
            import kameloso.logger : KamelosoLogger;

            infotint = (cast(KamelosoLogger)logger).infotint;
            logtint = (cast(KamelosoLogger)logger).logtint;
        }
    }

    foreach (immutable section, const sectionEntries; invalidEntries)
    {
        logger.logf(`...under [%s%s%s]: %s%-("%s"%|, %)`,
            infotint, section, logtint, infotint, sectionEntries);
    }

    logger.log("They are either malformed, no longer in use or belong to " ~
        "plugins not currently compiled in.");
    logger.logf("Use %s--writeconfig%s to update your configuration file. [%1$s%3$s%2$s]",
        infotint, logtint, settings.configFile);
    logger.warning("Mind that any settings belonging to unbuilt plugins will be LOST.");
    logger.trace("---");
}


// complainAboutMissingConfiguration
/++
 +  Displays an error if the configuration is *incomplete*, e.g. missing crucial information.
 +
 +  It assumes such information is missing, and that the check has been done at
 +  the calling site.
 +
 +  Params:
 +      args = The command-line arguments passed to the program at start.
 +/
void complainAboutMissingConfiguration(const string[] args)
{
    import std.file : exists;
    import std.path : baseName;

    logger.warning("Warning: No administrators nor home channels configured!");

    string infotint, logtint;

    version(Colours)
    {
        if (!settings.monochrome)
        {
            import kameloso.logger : KamelosoLogger;

            infotint = (cast(KamelosoLogger)logger).infotint;
            logtint = (cast(KamelosoLogger)logger).logtint;
        }
    }

    if (settings.configFile.exists)
    {
        logger.logf("Edit %s%s%s and make sure it has at least one of the following:",
            infotint, settings.configFile, logtint);
        complainAboutIncompleteConfiguration();
    }
    else
    {
        logger.logf("Use %s%s --writeconfig%s to generate a configuration file.",
            infotint, args[0].baseName, logtint);
    }
}


public:


// initBot
/++
 +  Entry point of the program.
 +
 +  Params:
 +      args = Command-line arguments passed to the program.
 +
 +  Returns:
 +      `0` on success, `1` on failure.
 +/
int initBot(string[] args)
{
    version(Posix)
    {
        import kameloso.thread : setThreadName;
        setThreadName("kameloso");
    }

<<<<<<< HEAD
    version(Windows)
    {
        import kameloso.terminal : setConsoleModeAndCodepage;

        // Set up the console to display text and colours properly.
        setConsoleModeAndCodepage();
    }
=======
    import kameloso.constants : KamelosoInfo;
    import kameloso.terminal : setTitle;

    enum terminalTitle = "kameloso v" ~ cast(string)KamelosoInfo.version_;
    setTitle(terminalTitle);
>>>>>>> e96f0468

    // Initialise the main IRCBot. Set its abort pointer to the global abort.
    IRCBot bot;
    bot.abort = &abort;

    import std.path : buildNormalizedPath;

    // Default values
    settings.configFile = buildNormalizedPath(defaultConfigurationPrefix, "kameloso.conf");
    settings.resourceDirectory = defaultResourcePrefix;

    // Some environments require us to flush standard out after writing to it,
    // or else nothing will appear on screen (until it gets automatically flushed
    // at an indeterminate point in the future).
    immutable platform = getPlatform();
    if ((platform == "Cygwin") || (platform == "vscode"))
    {
        // Whitelist more as we find them.
        settings.flush = true;
    }

    // Prepare an array for `handleGetopt` to fill by ref with custom settings
    // set on the command-line using `--set plugin.setting=value`
    string[] customSettings;

    // Initialise the logger immediately so it's always available.
    // handleGetopt re-inits later when we know the settings for monochrome
    initLogger(settings.monochrome, settings.brightTerminal, settings.flush);

    // Set up signal handling so that we can gracefully catch Ctrl+C.
    setupSignals();

    scope(failure)
    {
        import kameloso.terminal : TerminalToken;

        logger.error("We just crashed!", cast(char)TerminalToken.bell);
        *bot.abort = true;
        resetSignals();
    }

    immutable actionAfterGetopt = bot.tryGetopt(args, customSettings);

    with (Next)
    final switch (actionAfterGetopt)
    {
    case continue_:
        break;

    case retry:  // should never happen
        assert(0, "tryGetopt returned Next.retry");

    case returnSuccess:
        return 0;

    case returnFailure:
        return 1;
    }

    // Apply some defaults, as stored in `kameloso.constants`.
    with (bot.parser.client)
    {
        import kameloso.constants : KamelosoDefaultIntegers, KamelosoDefaultStrings;

        if (!realName.length) realName = KamelosoDefaultStrings.realName;
        if (!quitReason.length) quitReason = KamelosoDefaultStrings.quitReason;
        if (!server.address.length) server.address = KamelosoDefaultStrings.serverAddress;
        if (server.port == 0) server.port = KamelosoDefaultIntegers.port;
    }

    string pre, post, infotint, logtint, warningtint, errortint;

    version(Colours)
    {
        if (!settings.monochrome)
        {
            import kameloso.terminal : TerminalForeground, colour;
            import kameloso.logger : KamelosoLogger;

            enum headertintColourBright = TerminalForeground.black.colour;
            enum headertintColourDark = TerminalForeground.white.colour;
            enum defaulttintColour = TerminalForeground.default_.colour;
            pre = settings.brightTerminal ? headertintColourBright : headertintColourDark;
            post = defaulttintColour;

            infotint = (cast(KamelosoLogger)logger).infotint;
            logtint = (cast(KamelosoLogger)logger).logtint;
            warningtint = (cast(KamelosoLogger)logger).warningtint;
            errortint = (cast(KamelosoLogger)logger).errortint;
        }
    }

    import std.stdio : writeln;
    printVersionInfo(pre, post);
    writeln();

    import kameloso.printing : printObjects;
    import kameloso.string : contains;

    // Print the current settings to show what's going on.
    printObjects(bot.parser.client, bot.parser.client.server);

    if (!bot.parser.client.homes.length && !bot.parser.client.admins.length)
    {
        complainAboutMissingConfiguration(args);
    }

    if (!settings.force)
    {
        IRCServer conservativeServer;
        conservativeServer.maxNickLength = 25;  // Twitch max, should be enough

        if (!bot.parser.client.nickname.isValidNickname(conservativeServer))
        {
            // No need to print the nickname, visible from printObjects preivously
            logger.error("Invalid nickname!");
            return 1;
        }

        if (!settings.prefix.length)
        {
            logger.error("No prefix configured!");
            return 1;
        }
    }

    version(Posix)
    {
        // Workaround for Issue 19247:
        // Segmentation fault when resolving address with std.socket.getAddress inside a Fiber
        // the workaround being never resolve addresses that don't contain at least one dot
        immutable addressIsResolvable = bot.parser.client.server.address.contains('.');
    }
    else
    {
        // On Windows this doesn't happen, so allow all addresses.
        enum addressIsResolvable = true;
    }

    if (!settings.force && !addressIsResolvable)
    {
        logger.errorf("Invalid address! [%s%s%s]", logtint,
            bot.parser.client.server.address, errortint);
        return 1;
    }

    import std.file : exists;
    import std.path : dirName;

    // Resolve and create the resource directory
    settings.resourceDirectory = buildNormalizedPath(settings.resourceDirectory,
        "server", bot.parser.client.server.address);
    settings.configDirectory = settings.configFile.dirName;

    if (!settings.resourceDirectory.exists)
    {
        import std.file : mkdirRecurse;
        mkdirRecurse(settings.resourceDirectory);
        logger.logf("Created resource directory %s%s", infotint, settings.resourceDirectory);
    }

    // Initialise plugins outside the loop once, for the error messages
    import kameloso.plugins.common : IRCPluginSettingsException;
    import std.conv : ConvException;

    try
    {
        const invalidEntries = bot.initPlugins(customSettings);
        complainAboutInvalidConfigurationEntries(invalidEntries);
    }
    catch (ConvException e)
    {
        // Configuration file/--set argument syntax error
        logger.error(e.msg);
        if (!settings.force) return 1;
    }
    catch (IRCPluginSettingsException e)
    {
        // --set plugin/setting name error
        logger.error(e.msg);
        if (!settings.force) return 1;
    }

    // Save the original nickname *once*, outside the connection loop.
    // It will change later and knowing this is useful when authenticating
    bot.parser.client.origNickname = bot.parser.client.nickname;

    /// Return value so that the exit scopeguard knows what to return.
    int retval;

    // Save a backup snapshot of the client, for restoring upon reconnections
    IRCClient backupClient = bot.parser.client;

    /// Enum denoting what we should do next loop.
    Next next;

    /++
     +  Bool whether this is the first connection attempt or if we have
     +  connected at least once already.
     +/
    bool firstConnect = true;

    /// Whether or not "Exiting..." should be printed at program exit.
    bool silentExit;

    outerloop:
    do
    {
        // *bot.abort is guaranteed to be false here.

        silentExit = true;

        if (!firstConnect)
        {
            import kameloso.constants : Timeout;
            import kameloso.thread : interruptibleSleep;
            import core.time : seconds;

            // Carry some values but otherwise restore the pristine client backup
            backupClient.nickname = bot.parser.client.nickname;
            backupClient.homes = bot.parser.client.homes;
            backupClient.channels = bot.parser.client.channels;
            //bot.parser.client = backupClient;  // Initialised below

            // Exhaust leftover queued messages
            exhaustMessages();

            // Clear outgoing messages
            bot.outbuffer.clear();
            bot.priorityBuffer.clear();

            version(TwitchSupport)
            {
                bot.fastbuffer.clear();
            }

            logger.log("Please wait a few seconds ...");
            interruptibleSleep(Timeout.retry.seconds, *bot.abort);
            if (*bot.abort) break outerloop;

            // Re-init plugins here so it isn't done on the first connect attempt
            bot.initPlugins(customSettings);

            // Reset throttling, in case there were queued messages.
            bot.throttle = typeof(bot.throttle).init;
        }

        scope(exit)
        {
            // Always teardown when exiting this loop (for whatever reason)
            bot.teardownPlugins();
        }

        // May as well check once here, in case something in initPlugins aborted or so.
        if (*bot.abort) break outerloop;

        bot.conn.connected = false;
        bot.conn.reset();

        immutable actionAfterResolve = tryResolve(bot);
        if (*bot.abort) break outerloop;  // tryResolve interruptibleSleep can abort

        with (Next)
        final switch (actionAfterResolve)
        {
        case continue_:
            break;

        case retry:  // should never happen
            assert(0, "tryResolve returned Next.retry");

        case returnFailure:
            // No need to teardown; the scopeguard does it for us.
            retval = 1;
            break outerloop;

        case returnSuccess:
            // Ditto
            retval = 0;
            break outerloop;
        }

        immutable actionAfterConnect = tryConnect(bot);
        if (*bot.abort) break outerloop;  // tryConnect interruptibleSleep can abort

        with (Next)
        final switch (actionAfterConnect)
        {
        case continue_:
            break;

        case returnSuccess:  // should never happen
            assert(0, "tryConnect returned Next.returnSuccess");

        case retry:  // should never happen
            assert(0, "tryConnect returned Next.retry");

        case returnFailure:
            // No need to saveOnExit, the scopeguard takes care of that
            retval = 1;
            break outerloop;
        }

        import kameloso.plugins.common : IRCPluginInitialisationException;
        import std.path : baseName;

        // Ensure initialised resources after resolve so we know we have a
        // valid server to create a directory for.
        try
        {
            bot.initPluginResources();
            if (*bot.abort) break outerloop;
        }
        catch (IRCPluginInitialisationException e)
        {
            import kameloso.terminal : TerminalToken;
            logger.warningf("The %s%s%s plugin failed to load its resources: %1$s%4$s%3$s " ~
                "(at %1$s%5$s%3$s:%1$s%6$d%3$s)%7$c",
                logtint, e.file.baseName[0..$-2], warningtint, e.msg, e.file.baseName, e.line, TerminalToken.bell);
            version(PrintStacktraces) logger.trace(e.info);
            retval = 1;
            break outerloop;
        }
        catch (Exception e)
        {
            import kameloso.terminal : TerminalToken;
            logger.warningf("An error occured while initialising the %s%s%s " ~
                "plugin's resources: %1$s%4$s%3$s " ~
                "(at %1$s%5$s%3$s:%1$s%6$d%3$s)%7$c",
                logtint, e.file.baseName[0..$-2], warningtint, e.msg, e.file, e.line, TerminalToken.bell);
            version(PrintStacktraces) logger.trace(e.toString);
            retval = 1;
            break outerloop;
        }

        import kameloso.irc.parsing : IRCParser;

        bot.parser = IRCParser(backupClient);

        try
        {
            bot.startPlugins();
            if (*bot.abort) break outerloop;
        }
        catch (IRCPluginInitialisationException e)
        {
            import kameloso.terminal : TerminalToken;
            logger.warningf("The %s%s%s plugin failed to start up: %1$s%4$s%3$s " ~
                "(at %1$s%5$s%3$s:%1$s%6$d%3$s)%7$c",
                logtint, e.file.baseName[0..$-2], warningtint, e.msg, e.file.baseName, e.line, TerminalToken.bell);
            version(PrintStacktraces) logger.trace(e.info);
            retval = 1;
            break outerloop;
        }
        catch (Exception e)
        {
            import kameloso.terminal : TerminalToken;
            logger.warningf("An error occured while starting up the %s%s%s plugin: %1$s%4$s%3$s " ~
                "(at %1$s%5$s%3$s:%1$s%6$d%3$s)%7$c",
                logtint, e.file.baseName[0..$-2], warningtint, e.msg, e.file.baseName, e.line, TerminalToken.bell);
            version(PrintStacktraces) logger.trace(e.toString);
            retval = 1;
            break outerloop;
        }

        // Do verbose exits if mainLoop causes a return
        silentExit = false;

        // Start the main loop
        next = bot.mainLoop();
        firstConnect = false;
    }
    while (!*bot.abort && ((next == Next.continue_) || (next == Next.retry) ||
        ((next == Next.returnFailure) && settings.reconnectOnFailure)));

    if (*bot.abort && bot.conn.connected)
    {
        if (!settings.hideOutgoing)
        {
            version(Colours)
            {
                import kameloso.irc.colours : mapEffects;
                logger.trace("--> QUIT :", bot.parser.client.quitReason.mapEffects);
            }
            else
            {
                import kameloso.irc.colours : stripEffects;
                logger.trace("--> QUIT :", bot.parser.client.quitReason.stripEffects);
            }
        }

        bot.conn.sendline("QUIT :" ~ bot.parser.client.quitReason);
    }
    else if (!*bot.abort && (next == Next.returnFailure) && !settings.reconnectOnFailure)
    {
        // Didn't Ctrl+C, did return failure and shouldn't reconnect
        logger.logf("(Not reconnecting due to %sreconnectOnFailure%s not being enabled)", infotint, logtint);
    }

    // Save if we're exiting and configuration says we should.
    if (settings.saveOnExit)
    {
        bot.writeConfigurationFile(settings.configFile);
    }

    if (*bot.abort)
    {
        // Ctrl+C
        logger.error("Aborting...");
        return 1;
    }
    else if (!silentExit)
    {
        logger.info("Exiting...");
    }

    return retval;
}<|MERGE_RESOLUTION|>--- conflicted
+++ resolved
@@ -1580,7 +1580,6 @@
         setThreadName("kameloso");
     }
 
-<<<<<<< HEAD
     version(Windows)
     {
         import kameloso.terminal : setConsoleModeAndCodepage;
@@ -1588,13 +1587,12 @@
         // Set up the console to display text and colours properly.
         setConsoleModeAndCodepage();
     }
-=======
+
     import kameloso.constants : KamelosoInfo;
     import kameloso.terminal : setTitle;
 
     enum terminalTitle = "kameloso v" ~ cast(string)KamelosoInfo.version_;
     setTitle(terminalTitle);
->>>>>>> e96f0468
 
     // Initialise the main IRCBot. Set its abort pointer to the global abort.
     IRCBot bot;
