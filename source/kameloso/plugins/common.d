/++
 +  The is not a plugin by itself but contains code common to all plugins,
 +  without which they will *not* function.
 +
 +  It is mandatory if you plan to use any form of plugin. Indeed, the very
 +  definition of an `IRCPlugin` is in here.
 +/
module kameloso.plugins.common;

private:

import kameloso.plugins.core;
import kameloso.common : CoreSettings;
import dialect.defs;
import core.thread : Fiber;
import std.typecons : Flag, No, Yes;

/+
    Publicly import `kameloso.plugins.core.IRCPluginState` for compatibility
    (since it used to be housed here)
 +/
public import kameloso.plugins.core : IRCPluginState;

//version = TwitchWarnings;
//version = ExplainRepeat;

public:


// applyCustomSettings
/++
 +  Changes a setting of a plugin, given both the names of the plugin and the
 +  setting, in string form.
 +
 +  This merely iterates the passed `plugins` and calls their `setSettingByName` methods.
 +
 +  Params:
 +      plugins = Array of all `IRCPlugin`s.
 +      customSettings = Array of custom settings to apply to plugins' own
 +          setting, in the string forms of "`plugin.setting=value`".
 +      copyOfSettings = A copy of the program-wide `kameloso.common.CoreSettings`.
 +
 +  Returns:
 +      `true` if no setting name mismatches occurred, `false` if it did.
 +/
bool applyCustomSettings(IRCPlugin[] plugins, const string[] customSettings,
    CoreSettings copyOfSettings)
{
    import kameloso.common : Tint, logger;
    import lu.string : contains, nom;
    import std.conv : ConvException;

    bool noErrors = true;

    top:
    foreach (immutable line; customSettings)
    {
        if (!line.contains!(Yes.decode)('.'))
        {
            logger.warningf(`Bad %splugin%s.%1$ssetting%2$s=%1$svalue%2$s format. (%1$s%3$s%2$s)`,
                Tint.log, Tint.warning, line);
            noErrors = false;
            continue;
        }

        import std.uni : toLower;

        string slice = line;  // mutable
        immutable pluginstring = slice.nom!(Yes.decode)(".").toLower;
        immutable setting = slice.nom!(Yes.inherit, Yes.decode)('=');
        immutable value = slice;

        if (pluginstring == "core")
        {
            import kameloso.common : initLogger;
            import lu.objmanip : SetMemberException, setMemberByName;

            try
            {
                immutable success = slice.length ?
                    copyOfSettings.setMemberByName(setting, value) :
                    copyOfSettings.setMemberByName(setting, true);

                if (!success)
                {
                    logger.warningf("No such %score%s setting: %1$s%3$s",
                        Tint.log, Tint.warning, setting);
                    noErrors = false;
                }
                else
                {
                    if ((setting == "monochrome") || (setting == "brightTerminal"))
                    {
                        initLogger((copyOfSettings.monochrome ? Yes.monochrome : No.monochrome),
                            (copyOfSettings.brightTerminal ? Yes.brightTerminal : No.brightTerminal),
                            (copyOfSettings.flush ? Yes.flush : No.flush));
                    }

                    foreach (plugin; plugins)
                    {
                        plugin.state.settings = copyOfSettings;
                        plugin.state.settingsUpdated = true;
                    }
                }
            }
            catch (SetMemberException e)
            {
                logger.warningf("Failed to set %score%s.%1$s%3$s%2$s: " ~
                    "it requires a value and none was supplied",
                    Tint.log, Tint.warning, setting);
                version(PrintStacktraces) logger.trace(e.info);
                noErrors = false;
            }
            catch (ConvException e)
            {
                logger.warningf(`Invalid value for %score%s.%1$s%3$s%2$s: "%1$s%4$s%2$s"`,
                    Tint.log, Tint.warning, setting, value);
                noErrors = false;
            }

            continue top;
        }
        else
        {
            foreach (plugin; plugins)
            {
                if (plugin.name != pluginstring) continue;

                try
                {
                    immutable success = plugin.setSettingByName(setting,
                        value.length ? value : "true");

                    if (!success)
                    {
                        logger.warningf("No such %s%s%s plugin setting: %1$s%4$s",
                            Tint.log, pluginstring, Tint.warning, setting);
                        noErrors = false;
                    }
                }
                catch (ConvException e)
                {
                    logger.warningf(`Invalid value for %s%s%s.%1$s%4$s%3$s: "%1$s%5$s%3$s"`,
                        Tint.log, pluginstring, Tint.warning, setting, value);
                    noErrors = false;

                    //version(PrintStacktraces) logger.trace(e.info);
                }

                continue top;
            }
        }

        logger.warning("Invalid plugin: ", Tint.log, pluginstring);
        noErrors = false;
    }

    return noErrors;
}

///
version(WithPlugins)
unittest
{
    IRCPluginState state;
    IRCPlugin plugin = new MyPlugin(state);

    auto newSettings =
    [
        `myplugin.s="abc def ghi"`,
        "myplugin.i=42",
        "myplugin.f=3.14",
        "myplugin.b=true",
        "myplugin.d=99.99",
    ];

    applyCustomSettings([ plugin ], newSettings, state.settings);

    const ps = (cast(MyPlugin)plugin).myPluginSettings;

    import std.conv : text;
    import std.math : approxEqual;

    assert((ps.s == "abc def ghi"), ps.s);
    assert((ps.i == 42), ps.i.text);
    assert(ps.f.approxEqual(3.14f), ps.f.text);
    assert(ps.b);
    assert(ps.d.approxEqual(99.99), ps.d.text);
}

version(WithPlugins)
version(unittest)
{
    // These need to be module-level.

    @Settings private struct MyPluginSettings
    {
        @Enabler bool enabled;

        string s;
        int i;
        float f;
        bool b;
        double d;
    }

    private final class MyPlugin : IRCPlugin
    {
        MyPluginSettings myPluginSettings;

        override string name() @property const
        {
            return "myplugin";
        }

        mixin IRCPluginImpl;
    }
}


// IRCPluginSettingsException
/++
 +  Exception thrown when an IRC plugin failed to have its settings set.
 +
 +  A normal `object.Exception`, which only differs in the sense that we can deduce
 +  what went wrong by its type.
 +/
final class IRCPluginSettingsException : Exception
{
    /// Wraps normal Exception constructors.
    this(const string message, const string file = __FILE__, const int line = __LINE__)
    {
        super(message, file, line);
    }
}


// MessagingProxy
/++
 +  Mixin to give shorthands to the functions in `kameloso.messaging`, for
 +  easier use when in a `with (plugin) { /* ... */ }` scope.
 +
 +  This merely makes it possible to use commands like
 +  `raw("PING :irc.freenode.net")` without having to import
 +  `kameloso.messaging` and include the thread ID of the main thread in every
 +  call of the functions.
 +
 +  Params:
 +      debug_ = Whether or not to include debugging output.
 +      module_ = String name of the mixing-in module; generally leave as-is.
 +/
version(WithPlugins)
mixin template MessagingProxy(Flag!"debug_" debug_ = No.debug_, string module_ = __MODULE__)
{
private:
    static import kameloso.messaging;
    static import kameloso.common;
    import std.typecons : Flag, No, Yes;

    /// Symbol needed for the mixin constraints to work.
    enum mixinSentinel = true;

    // Use a custom constraint to force the scope to be an IRCPlugin
    static if (!is(__traits(parent, mixinSentinel) : IRCPlugin))
    {
        import lu.traits : CategoryName;
        import std.format : format;

        alias messagingParent = __traits(parent, mixinSentinel);
        alias messagingParentInfo = CategoryName!messagingParent;

        enum pattern = "%s `%s` mixes in `%s` but it is only supposed to be " ~
            "mixed into an `IRCPlugin` subclass";
        static assert(0, pattern.format(messagingParentInfo.type,
            messagingParentInfo.fqn, "MessagingProxy"));
    }

    static if (__traits(compiles, this.hasMessagingProxy))
    {
        import std.format : format;
        static assert(0, "Double mixin of `%s` in `%s`"
            .format("MessagingProxy", typeof(this).stringof));
    }
    else
    {
        private enum hasMessagingProxy = true;
    }

    pragma(inline):

    // chan
    /++
     +  Sends a channel message.
     +/
    void chan(Flag!"priority" priority = No.priority)
        (const string channel, const string content,
        const string caller = __FUNCTION__)
    {
        return kameloso.messaging.chan!priority(state, channel, content,
            No.quiet, No.background, caller);
    }


    // query
    /++
     +  Sends a private query message to a user.
     +/
    void query(Flag!"priority" priority = No.priority)
        (const string nickname, const string content,
        const string caller = __FUNCTION__)
    {
        return kameloso.messaging.query!priority(state, nickname, content,
            No.quiet, No.background, caller);
    }


    // privmsg
    /++
     +  Sends either a channel message or a private query message depending on
     +  the arguments passed to it.
     +
     +  This reflects how channel messages and private messages are both the
     +  underlying same type; `dialect.defs.IRCEvent.Type.PRIVMSG`.
     +/
    void privmsg(Flag!"priority" priority = No.priority)(const string channel,
        const string nickname, const string content,
        const string caller = __FUNCTION__)
    {
        return kameloso.messaging.privmsg!priority(state, channel, nickname, content,
            No.quiet, No.background, caller);
    }


    // emote
    /++
     +  Sends an `ACTION` "emote" to the supplied target (nickname or channel).
     +/
    void emote(Flag!"priority" priority = No.priority)
        (const string emoteTarget, const string content,
        const string caller = __FUNCTION__)
    {
        return kameloso.messaging.emote!priority(state, emoteTarget, content,
            No.quiet, No.background, caller);
    }


    // mode
    /++
     +  Sets a channel mode.
     +
     +  This includes modes that pertain to a user in the context of a channel, like bans.
     +/
    void mode(Flag!"priority" priority = No.priority)(const string channel,
        const string modes, const string content = string.init)
    {
        return kameloso.messaging.mode!priority(state, channel, modes, content);
    }


    // topic
    /++
     +  Sets the topic of a channel.
     +/
    void topic(Flag!"priority" priority = No.priority)
        (const string channel, const string content,
        const string caller = __FUNCTION__)
    {
        return kameloso.messaging.topic!priority(state, channel, content,
            No.quiet, No.background, caller);
    }


    // invite
    /++
     +  Invites a user to a channel.
     +/
    void invite(Flag!"priority" priority = No.priority)
        (const string channel, const string nickname,
        const string caller = __FUNCTION__)
    {
        return kameloso.messaging.invite!priority(state, channel, nickname,
            No.quiet, No.background, caller);
    }


    // join
    /++
     +  Joins a channel.
     +/
    void join(Flag!"priority" priority = No.priority)
        (const string channel, const string key = string.init)
    {
        return kameloso.messaging.join!priority(state, channel, key);
    }


    // kick
    /++
     +  Kicks a user from a channel.
     +/
    void kick(Flag!"priority" priority = No.priority)(const string channel,
        const string nickname, const string reason = string.init,
        const string caller = __FUNCTION__)
    {
        return kameloso.messaging.kick!priority(state, channel, nickname, reason,
            No.quiet, No.background, caller);
    }


    // part
    /++
     +  Leaves a channel.
     +/
    void part(Flag!"priority" priority = No.priority)(const string channel,
        const string reason = string.init,
        const string caller = __FUNCTION__)
    {
        return kameloso.messaging.part!priority(state, channel, reason,
            No.quiet, No.background, caller);
    }


    // quit
    /++
     +  Disconnects from the server, optionally with a quit reason.
     +/
    void quit(Flag!"priority" priority = No.priority)(const string reason = string.init)
    {
        return kameloso.messaging.quit!priority(state, reason);
    }


    // whois
    /++
     +  Queries the server for WHOIS information about a user.
     +/
    void whois(Flag!"priority" priority = No.priority)(const string nickname,
        const Flag!"force" force = No.force, const Flag!"background" background = No.background,
        const string caller = __FUNCTION__)
    {
        return kameloso.messaging.whois!priority(state, nickname, force,
            No.quiet, background, caller);
    }

    // raw
    /++
     +  Sends text to the server, verbatim.
     +
     +  This is used to send messages of types for which there exist no helper
     +  functions.
     +/
    void raw(Flag!"priority" priority = No.priority)(const string line,
        const string caller = __FUNCTION__)
    {
        return kameloso.messaging.raw!priority(state, line,
            No.quiet, No.background, caller);
    }


    // immediate
    /++
     +  Sends raw text to the server, verbatim, bypassing all queues and
     +  throttling delays.
     +/
    void immediate(const string line)
    {
        return kameloso.messaging.immediate(state, line);
    }

    import std.range : only;
    import std.format : format;

    /+
     +  Generates the functions `askToWriteln`, `askToTrace`, `askToLog`,
     +  `askToInfo`, `askToWarning`, and `askToError`,
     +/
    static foreach (immutable verb; only("Writeln", "Trace", "Log",
        "Info", "Warn", "Warning", "Error"))
    {
        /++
         +  Generated `askToVerb` function. Asks the main thread to output text
         +  to the local terminal.
         +
         +  No need for any annotation; `kameloso.messaging.askToOutputImpl` is
         +  `@system` and nothing else.
         +/
        mixin("void askTo%s(const string line)
        {
            return kameloso.messaging.askTo%1$s(state, line);
        }".format(verb));
    }
}

///
unittest
{
    class MyPlugin : IRCPlugin
    {
        mixin MessagingProxy;
        mixin IRCPluginImpl;
    }

    IRCPluginState state;
    MyPlugin plugin = new MyPlugin(state);

    with (plugin)
    {
        // The below calls will fail in-contracts, so don't call them.
        // Just generate the code so we know they compile.
        if (plugin !is null) return;

        chan(string.init, string.init);
        query(string.init, string.init);
        privmsg(string.init, string.init, string.init);
        emote(string.init, string.init);
        mode(string.init, string.init, string.init);
        topic(string.init, string.init);
        invite(string.init, string.init);
        join(string.init, string.init);
        kick(string.init, string.init, string.init);
        part(string.init, string.init);
        quit(string.init);
        whois(string.init, Yes.force, No.background);
        raw(string.init);
        immediate(string.init);
        askToWriteln(string.init);
        askToTrace(string.init);
        askToLog(string.init);
        askToInfo(string.init);
        askToWarn(string.init);
        askToWarning(string.init);
        askToError(string.init);
    }
}


// Repeater
/++
 +  Implements queueing of events to repeat.
 +
 +  This allows us to deal with triggers both in `dialect.defs.IRCEvent.Type.RPL_WHOISACCOUNT`
 +  and `dialect.defs.IRCEvent.Type.ERR_UNKNOWNCOMMAND` while keeping the code
 +  in one place.
 +
 +  Params:
 +      debug_ = Whether or not to print debug output to the terminal.
 +/
version(WithPlugins)
mixin template Repeater(Flag!"debug_" debug_ = No.debug_, string module_ = __MODULE__)
{
    import lu.traits : MixinConstraints, MixinScope;
    import std.conv : text;
    import std.traits : isSomeFunction;

    mixin MixinConstraints!(MixinScope.function_, "Repeater");

    static if (__traits(compiles, hasRepeater))
    {
        import std.format : format;
        static assert(0, "Double mixin of `%s` in `%s`"
            .format("Repeater", __FUNCTION__));
    }
    else
    {
        private enum hasRepeater = true;
    }

    static if (__traits(compiles, plugin))
    {
        alias context = plugin;
        enum contextName = "plugin";
    }
    else static if (__traits(compiles, service))
    {
        alias context = service;
        enum contextName = "service";
    }
    else
    {
        static assert(0, "`Repeater` should be mixed into the context " ~
            "of an event handler. (Could not access variables named neither " ~
            "`plugin` nor `service` from within `" ~ __FUNCTION__ ~ "`)");
    }

    private enum replayVariableName = text("_kamelosoReplay", hashOf(__FUNCTION__) % 100);
    mixin("Replay " ~ replayVariableName ~ ';');


    // explainRepeat
    /++
     +  Verbosely explains a repeat, including what `PrivilegeLevel` and
     +  `dialect.defs.IRCUser.Class` were involved.
     +
     +  Gated behind version `ExplainRepeat`.
     +/
    version(ExplainRepeat)
    void explainRepeat(const IRCUser user)
    {
        import kameloso.common : Tint, logger;
        import lu.conv : Enum;

        logger.logf("%s%s%s %s repeating %1$s%5$s%3$s-level event " ~
            "based on WHOIS results (user is %1$s%6$s%3$s class)",
            Tint.info, context.name, Tint.log, contextName,
            Enum!PrivilegeLevel.toString(mixin(replayVariableName).privilegeLevel),
            Enum!(IRCUser.Class).toString(user.class_));
    }


    // repeaterDelegate
    /++
     +  Delegate to call from inside a `kameloso.thread.CarryingFiber`.
     +/
    void repeaterDelegate()
    {
        import kameloso.thread : CarryingFiber;
        import core.thread : Fiber;

        auto thisFiber = cast(CarryingFiber!Repeat)(Fiber.getThis);
        assert(thisFiber, "Incorrectly cast Fiber: " ~ typeof(thisFiber).stringof);
        assert((thisFiber.payload != thisFiber.payload.init),
            "Uninitialised `payload` in " ~ typeof(thisFiber).stringof);

        Replay replay = mixin(replayVariableName);
        replay.event = thisFiber.payload.event;

        with (PrivilegeLevel)
        final switch (replay.privilegeLevel)
        {
        case admin:
            if (replay.event.sender.class_ >= IRCUser.Class.admin)
            {
                goto case ignore;
            }
            break;

        case operator:
            if (replay.event.sender.class_ >= IRCUser.Class.operator)
            {
                goto case ignore;
            }
            break;

        case whitelist:
            if (replay.event.sender.class_ >= IRCUser.Class.whitelist)
            {
                goto case ignore;
            }
            break;

        case registered:
            if (replay.event.sender.account.length)
            {
                goto case ignore;
            }
            break;

        case anyone:
            if (replay.event.sender.class_ >= IRCUser.Class.anyone)
            {
                goto case ignore;
            }

            // replay.event.sender.class_ is Class.blacklist here (or unset)
            // Do nothing an drop down
            break;

        case ignore:
            version(ExplainRepeat) explainRepeat(replay.event.sender);
            replay.trigger();
            break;
        }
    }

    /++
     +  Queues the delegate `repeaterDelegate` with the passed `Replay`
     +  attached to it.
     +/
    void repeat(Replay replay)
    {
        import kameloso.plugins.common : repeat;

        mixin(replayVariableName) = replay;
        context.repeat(&repeaterDelegate, replay.event);
    }

    /// Compatibility alias of `repeat`.
    deprecated("Use `repeat` instead")
    alias queueToReplay = repeat;
}


// catchUser
/++
 +  Catch an `dialect.defs.IRCUser`, saving it to the `IRCPlugin`'s
 +  `IRCPluginState.users` array.
 +
 +  If a user already exists, meld the new information into the old one.
 +
 +  Params:
 +      plugin = Current `IRCPlugin`.
 +      newUser = The `dialect.defs.IRCUser` to catch.
 +/
void catchUser(IRCPlugin plugin, const IRCUser newUser) @safe
{
    if (!newUser.nickname.length) return;

    if (auto user = newUser.nickname in plugin.state.users)
    {
        import lu.meld : meldInto;
        newUser.meldInto(*user);
    }
    else
    {
        plugin.state.users[newUser.nickname] = newUser;
    }
}


// enqueue
/++
 +  Construct and enqueue a function replay in the plugin's queue of such.
 +
 +  The main loop will catch up on it and issue WHOIS queries as necessary, then
 +  replay the event upon receiving the results.
 +
 +  Params:
 +      plugin = Current `IRCPlugin` as a base class.
 +      subPlugin = Subclass `IRCPlugin` to replay the function pointer `fn` with
 +          as first argument.
 +      event = `dialect.defs.IRCEvent` to queue up to replay.
 +      privilegeLevel = Privilege level to match the results from the WHOIS query with.
 +      fn = Function/delegate pointer to call when the results return.
 +      caller = String name of the calling function, or something else that gives context.
 +/
void enqueue(SubPlugin, Fn)(IRCPlugin plugin, SubPlugin subPlugin, const IRCEvent event,
    const PrivilegeLevel privilegeLevel, Fn fn, const string caller = __FUNCTION__)
in ((event != IRCEvent.init), "Tried to `enqueue` with an init IRCEvent")
in ((fn !is null), "Tried to `enqueue` with a null function pointer")
{
    import std.traits : isSomeFunction;

    static assert (isSomeFunction!Fn, "Tried to `enqueue` with a non-function function");

    version(TwitchSupport)
    {
        if (plugin.state.server.daemon == IRCServer.Daemon.twitch)
        {
            version(TwitchWarnings)
            {
                import kameloso.common : logger, printStacktrace;
                import kameloso.printing : printObject;

                logger.warning(caller, " tried to WHOIS on Twitch");
                printObject(event);
                version(PrintStacktraces) printStacktrace();
            }
            return;
        }
    }

    immutable user = event.sender.isServer ? event.target : event.sender;
    assert(user.nickname.length, "Bad user derived in `enqueue` (no nickname)");

    static if (is(SubPlugin == typeof(null)))
    {
        plugin.state.replays[user.nickname] ~=
            replay(event, privilegeLevel, fn, caller);
    }
    else
    {
        plugin.state.replays[user.nickname] ~=
            replay(subPlugin, event, privilegeLevel, fn, caller);
    }
}


// enqueue
/++
 +  Construct and enqueue a function replay in the plugin's queue of such.
 +  Overload that does not take an `IRCPlugin` subclass parameter.
 +
 +  The main loop will catch up on it and issue WHOIS queries as necessary, then
 +  replay the event upon receiving the results.
 +
 +  Params:
 +      plugin = Current `IRCPlugin` as a base class.
 +      event = `dialect.defs.IRCEvent` to queue up to replay.
 +      privilegeLevel = Privilege level to match the results from the WHOIS query with.
 +      fn = Function/delegate pointer to call when the results return.
 +      caller = String name of the calling function, or something else that gives context.
 +/
void enqueue(Fn)(IRCPlugin plugin, const IRCEvent event,
    const PrivilegeLevel privilegeLevel, Fn fn, const string caller = __FUNCTION__)
{
    return enqueue(plugin, null, event, privilegeLevel, fn, caller);
}


/// Compatibility alias to `enqueue`.
deprecated("Use `enqueue` instead")
alias doWhois = enqueue;


// repeat
/++
 +  Queues a `core.thread.fiber.Fiber` (actually a `kameloso.thread.CarryingFiber`
 +  with a `Repeat` payload) to repeat a passed `dialect.defs.IRCEvent` from the
 +  context of the main loop after postprocessing the event once more.
 +
 +  Params:
 +      plugin = The current `IRCPlugin`.
 +      dg = Delegate/function pointer to wrap the `core.thread.fiber.Fiber` around.
 +      event = The `dialect.defs.IRCEvent` to repeat.
 +/
void repeat(Dg)(IRCPlugin plugin, Dg dg, const IRCEvent event)
if (isSomeFunction!Dg)
in ((dg !is null), "Tried to queue a repeat with a null delegate pointer")
in ((event != IRCEvent.init), "Tried to queue a repeat with an init IRCEvent")
{
    import kameloso.thread : CarryingFiber;
    plugin.state.repeats ~= Repeat(new CarryingFiber!Repeat(dg, 32_768), event);
}


/// Compatibility alias of `repeat`.
deprecated("Use `repeat` instead")
alias queueToReplay = repeat;


// rehashUsers
/++
 +  Rehashes a plugin's users, both the ones in the `IRCPluginState.users`
 +  associative array and the ones in each `dialect.defs.IRCChannel.users` associative arrays.
 +
 +  This optimises lookup and should be done every so often,
 +
 +  Params:
 +      plugin = The current `IRCPlugin`.
 +      channelName = Optional name of the channel to rehash for. If none given
 +          it will rehash the main `IRCPluginState.users` associative array instead.
 +/
void rehashUsers(IRCPlugin plugin, const string channelName = string.init)
{
    if (!channelName.length)
    {
        plugin.state.users.rehash();
    }

    foreach (ref channel; plugin.state.channels)
    {
        if (channelName.length && (channelName != channel.name)) continue;
        channel.users.rehash();
    }
}


// delay
/++
 +  Queues a `core.thread.fiber.Fiber` to be called at a point `duration`
 +  seconds or milliseconds later, by appending it to the `plugin`'s
 +  `IRCPluginState.scheduledFibers`.
 +
 +  Updates the `IRCPluginState.nextFiberTimestamp` timestamp so that the
 +  main loop knows when to next process the array of `kameloso.thread.ScheduledFiber`s.
 +
 +  Params:
 +      plugin = The current `IRCPlugin`.
 +      fiber = `core.thread.fiber.Fiber` to enqueue to be executed at a later point in time.
 +      duration = Amount of time to delay the `fiber`.
 +      msecs = Whether `duration` is in milliseconds or seconds.
 +/
void delay(IRCPlugin plugin, Fiber fiber, const long duration,
    const Flag!"msecs" msecs = No.msecs)
in ((fiber !is null), "Tried to delay a null Fiber")
{
    import kameloso.thread : ScheduledFiber;
    import std.datetime.systime : Clock;

    immutable time = Clock.currStdTime + msecs ?
        (duration * 10_000) :  // hnsecs -> msecs
        (duration * 10_000_000);  // hnsecs -> seconds
    plugin.state.scheduledFibers ~= ScheduledFiber(fiber, time);

    plugin.state.updateNextFiberTimestamp();
}


// delay
/++
 +  Queues a `core.thread.fiber.Fiber` to be called at a point `duration`
 +  seconds or milliseconds later, by appending it to the `plugin`'s
 +  `IRCPluginState.scheduledFibers`.
 +  Overload that implicitly queues `core.thread.fiber.Fiber.getThis`.
 +
 +  Params:
 +      plugin = The current `IRCPlugin`.
 +      duration = Amount of time to delay the implicit fiber in the current context.
 +      msecs = Whether `period` is in milliseconds or seconds.
 +      yield = Whether or not to immediately yield the Fiber.
 +/
void delay(IRCPlugin plugin, const long duration, const Flag!"msecs" msecs = No.msecs,
    const Flag!"yield" yield = No.yield)
{
    delay(plugin, Fiber.getThis, duration, msecs);
    if (yield) Fiber.yield();
}


// delay
/++
 +  Queues a `core.thread.fiber.Fiber` to be called at a point `duration`
 +  seconds later, by appending it to the `plugin`'s `IRCPluginState.scheduledFibers`.
 +  Implicitly queues `core.thread.fiber.Fiber.getThis`.
 +
 +  Params:
 +      plugin = The current `IRCPlugin`.
 +      duration = Amount of time to delay the implicit fiber in the current context.
 +      yield = Whether or not to immediately yield the Fiber.
 +/
<<<<<<< HEAD
void delay(IRCPlugin plugin, const long duration, const Flag!"yield" yield = No.yield)
=======
void delay(IRCPlugin plugin, const long duration, const Flag!"yield" yield)
>>>>>>> b4dea08e
{
    delay(plugin, Fiber.getThis, duration, No.msecs);
    if (yield) Fiber.yield();
}


// removeDelayedFiber
/++
 +  Removes a `core.thread.fiber.Fiber` from being called at any point later.
 +
 +  Updates the `nextFiberTimestamp` UNIX timestamp so that the main loop knows
 +  when to process the array of `core.thread.fiber.Fiber`s.
 +
 +  Params:
 +      plugin = The current `IRCPlugin`.
 +      fiber = `core.thread.fiber.Fiber` to dequeue from being executed at a later point in time.
 +/
void removeDelayedFiber(IRCPlugin plugin, Fiber fiber)
in ((fiber !is null), "Tried to remove a delayed null Fiber")
{
    import std.algorithm.mutation : SwapStrategy, remove;
    import std.algorithm.searching : countUntil;

    size_t[] toRemove;

    foreach (immutable i, scheduledFiber; plugin.state.scheduledFibers)
    {
        if (scheduledFiber.fiber is fiber)
        {
            toRemove ~= i;
        }
    }

    if (!toRemove.length) return;

    foreach_reverse (immutable i; toRemove)
    {
        plugin.state.scheduledFibers = plugin.state.scheduledFibers
            .remove!(SwapStrategy.unstable)(i);
    }

    plugin.state.updateNextFiberTimestamp();
}


// removeDelayedFiber
/++
 +  Removes a `core.thread.fiber.Fiber` from being called at any point later.
 +
 +  Overload that implicitly removes `core.thread.fiber.Fiber.getThis`.
 +
 +  Params:
 +      plugin = The current `IRCPlugin`.
 +/
void removeDelayedFiber(IRCPlugin plugin)
{
    return plugin.removeDelayedFiber(Fiber.getThis);
}


// await
/++
 +  Queues a `core.thread.fiber.Fiber` to be called whenever the next parsed and
 +  triggering `dialect.defs.IRCEvent` matches the passed
 +  `dialect.defs.IRCEvent.Type` type.
 +
 +  Not necessarily related to the `async/await` pattern in more than by name.
 +  Naming is hard.
 +
 +  Params:
 +      plugin = The current `IRCPlugin`.
 +      fiber = `core.thread.fiber.Fiber` to enqueue to be executed when the next
 +          `dialect.defs.IRCEvent` of type `type` comes along.
 +      type = The kind of `dialect.defs.IRCEvent` that should trigger the
 +          passed awaiting fiber.
 +/
void await(IRCPlugin plugin, Fiber fiber, const IRCEvent.Type type)
in ((fiber !is null), "Tried to set up a null Fiber to await events")
in ((type != IRCEvent.Type.UNSET), "Tried to set up a Fiber to await `IRCEvent.Type.UNSET`")
{
    plugin.state.awaitingFibers[type] ~= fiber;
}


// await
/++
 +  Queues a `core.thread.fiber.Fiber` to be called whenever the next parsed and
 +  triggering `dialect.defs.IRCEvent` matches the passed
 +  `dialect.defs.IRCEvent.Type` type.
 +
 +  Not necessarily related to the `async/await` pattern in more than by name.
 +  Naming is hard.
 +
 +  Overload that implicitly queues `core.thread.fiber.Fiber.getThis`.
 +
 +  Params:
 +      plugin = The current `IRCPlugin`.
 +      type = The kind of `dialect.defs.IRCEvent` that should trigger this
 +          implicit awaiting fiber (in the current context).
 +      yield = Whether or not to immediately yield the Fiber.
 +/
void await(IRCPlugin plugin, const IRCEvent.Type type,
    const Flag!"yield" yield = No.yield)
in ((type != IRCEvent.Type.UNSET), "Tried to set up a Fiber to await `IRCEvent.Type.UNSET`")
{
    plugin.state.awaitingFibers[type] ~= Fiber.getThis;
    if (yield) Fiber.yield();
}


// await
/++
 +  Queues a `core.thread.fiber.Fiber` to be called whenever the next parsed and
 +  triggering `dialect.defs.IRCEvent` matches any of the passed
 +  `dialect.defs.IRCEvent.Type` types.
 +
 +  Not necessarily related to the `async/await` pattern in more than by name.
 +  Naming is hard.
 +
 +  Params:
 +      plugin = The current `IRCPlugin`.
 +      fiber = `core.thread.fiber.Fiber` to enqueue to be executed when the next
 +          `dialect.defs.IRCEvent` of type `type` comes along.
 +      types = The kinds of `dialect.defs.IRCEvent` that should trigger
 +          the passed awaiting fiber, in an array with elements of type
 +          `dialect.defs.IRCEvent.Type`.
 +/
void await(IRCPlugin plugin, Fiber fiber, const IRCEvent.Type[] types)
in ((fiber !is null), "Tried to set up a null Fiber to await events")
{
    foreach (immutable type; types)
    {
        assert((type != IRCEvent.Type.UNSET),
            "Tried to set up a Fiber to await `IRCEvent.Type.UNSET`");
        plugin.state.awaitingFibers[type] ~= fiber;
    }
}


// await
/++
 +  Queues a `core.thread.fiber.Fiber` to be called whenever the next parsed and
 +  triggering `dialect.defs.IRCEvent` matches any of the passed
 +  `dialect.defs.IRCEvent.Type` types.
 +
 +  Not necessarily related to the `async/await` pattern in more than by name.
 +  Naming is hard.
 +
 +  Overload that implicitly queues `core.thread.fiber.Fiber.getThis`.
 +
 +  Params:
 +      plugin = The current `IRCPlugin`.
 +      types = The kinds of `dialect.defs.IRCEvent` that should trigger
 +          this implicit awaiting fiber (in the current context), in an array
 +          with elements of type `dialect.defs.IRCEvent.Type`.
 +      yield = Whether or not to immediately yield the Fiber.
 +/
void await(IRCPlugin plugin, const IRCEvent.Type[] types,
    const Flag!"yield" yield = No.yield)
{
    foreach (immutable type; types)
    {
        assert((type != IRCEvent.Type.UNSET),
            "Tried to set up a Fiber to await `IRCEvent.Type.UNSET`");
        plugin.state.awaitingFibers[type] ~= Fiber.getThis;
    }

    if (yield) Fiber.yield();
}


// awaitEvent
/++
 +  Compatibility alias of `await`.
 +/
deprecated("Use `await` instead")
alias awaitEvent = await;


// awaitEvents
/++
 +  Compatibility alias of `await`.
 +/
deprecated("Use `await` instead")
alias awaitEvents = await;


// unawait
/++
 +  Dequeues a `core.thread.fiber.Fiber` from being called whenever the next parsed and
 +  triggering `dialect.defs.IRCEvent` matches the passed
 +  `dialect.defs.IRCEvent.Type` type.
 +
 +  Not necessarily related to the `async/await` pattern in more than by name.
 +  Naming is hard.
 +
 +  Params:
 +      plugin = The current `IRCPlugin`.
 +      fiber = `core.thread.fiber.Fiber` to dequeue from being executed when the next
 +          `dialect.defs.IRCEvent` of type `type` comes along.
 +      type = The kind of `dialect.defs.IRCEvent` that would trigger the
 +          passed awaiting fiber.
 +/
void unawait(IRCPlugin plugin, Fiber fiber, const IRCEvent.Type type)
in ((fiber !is null), "Tried to unlist a null Fiber from awaiting events")
in ((type != IRCEvent.Type.UNSET), "Tried to unlist a Fiber from awaiting `IRCEvent.Type.UNSET`")
{
    import std.algorithm.searching : countUntil;
    import std.algorithm.mutation : SwapStrategy, remove;

    void removeFiberForType(const IRCEvent.Type type)
    {
        foreach (immutable i, awaitingFiber; plugin.state.awaitingFibers[type])
        {
            if (awaitingFiber is fiber)
            {
                plugin.state.awaitingFibers[type] = plugin.state.awaitingFibers[type]
                    .remove!(SwapStrategy.unstable)(i);
                break;
            }
        }
    }

    if (type == IRCEvent.Type.ANY)
    {
        import std.traits : EnumMembers;

        static immutable allTypes = [ EnumMembers!(IRCEvent.Type) ];

        foreach (immutable thisType; allTypes)
        {
            removeFiberForType(thisType);
        }
    }
    else
    {
        removeFiberForType(type);
    }
}


// unawait
/++
 +  Dequeues a `core.thread.fiber.Fiber` from being called whenever the next parsed and
 +  triggering `dialect.defs.IRCEvent` matches the passed
 +  `dialect.defs.IRCEvent.Type` type. Overload that implicitly dequeues
 +  `core.thread.fiber.Fiber.getThis`.
 +
 +  Not necessarily related to the `async/await` pattern in more than by name.
 +  Naming is hard.
 +
 +  Params:
 +      plugin = The current `IRCPlugin`.
 +      type = The kind of `dialect.defs.IRCEvent` that would trigger this
 +          implicit awaiting fiber (in the current context).
 +/
void unawait(IRCPlugin plugin, const IRCEvent.Type type)
{
    return unawait(plugin, Fiber.getThis, type);
}


// unawait
/++
 +  Dequeues a `core.thread.fiber.Fiber` from being called whenever the next parsed and
 +  triggering `dialect.defs.IRCEvent` matches any of the passed
 +  `dialect.defs.IRCEvent.Type` types.
 +
 +  Not necessarily related to the `async/await` pattern in more than by name.
 +  Naming is hard.
 +
 +  Params:
 +      plugin = The current `IRCPlugin`.
 +      fiber = `core.thread.fiber.Fiber` to dequeue from being executed when the next
 +          `dialect.defs.IRCEvent` of type `type` comes along.
 +      types = The kinds of `dialect.defs.IRCEvent` that should trigger
 +          the passed awaiting fiber, in an array with elements of type
 +          `dialect.defs.IRCEvent.Type`.
 +/
void unawait(IRCPlugin plugin, Fiber fiber, const IRCEvent.Type[] types)
{
    foreach (immutable type; types)
    {
        unawait(plugin, fiber, type);
    }
}


// unawait
/++
 +  Dequeues a `core.thread.fiber.Fiber` from being called whenever the next parsed and
 +  triggering `dialect.defs.IRCEvent` matches any of the passed
 +  `dialect.defs.IRCEvent.Type` types. Overload that implicitly dequeues
 +  `core.thread.fiber.Fiber.getThis`.
 +
 +  Not necessarily related to the `async/await` pattern in more than by name.
 +  Naming is hard.
 +
 +  Params:
 +      plugin = The current `IRCPlugin`.
 +      types = The kinds of `dialect.defs.IRCEvent` that should trigger
 +          this implicit awaiting fiber (in the current context), in an array
 +          with elements of type `dialect.defs.IRCEvent.Type`.
 +/
void unawait(IRCPlugin plugin, const IRCEvent.Type[] types)
{
    foreach (immutable type; types)
    {
        unawait(plugin, Fiber.getThis, type);
    }
}


// unlistFiberAwaitingEvent
/++
 +  Compatibility alias of `unawait`.
 +/
deprecated("Use `unawait` instead")
alias unlistFiberAwaitingEvent = unawait;


// unawait
/++
 +  Compatibility alias of `unawait`.
 +/
deprecated("Use `unawait` instead")
alias unlistFiberAwaitingEvents = unawait;


private import std.traits : isSomeFunction;

// WHOISFiberDelegate
/++
 +  Functionality for catching WHOIS results and calling passed function aliases
 +  with the resulting account information that was divined from it, in the form
 +  of the actual `dialect.defs.IRCEvent`, the target
 +  `dialect.defs.IRCUser` within it, the user's `account` field, or merely
 +  alone as an arity-0 function.
 +
 +  The mixed in function to call is named `enqueueAndWHOIS`. It will construct
 +  the Fiber, enqueue it as awaiting the proper IRCEvent types, and issue the
 +  WHOIS query.
 +
 +  Example:
 +  ---
 +  void onSuccess(const IRCEvent successEvent) { /* ... */ }
 +  void onFailure(const IRCUser failureUser) { /* .. */ }
 +
 +  mixin WHOISFiberDelegate!(onSuccess, onFailure);
 +
 +  enqueueAndWHOIS(specifiedNickname);
 +  ---
 +
 +  Params:
 +      onSuccess = Function alias to call when successfully having received
 +          account information from the server's WHOIS response.
 +      onFailure = Function alias to call when the server didn't respond with
 +          account information, or when the user is offline.
 +      alwaysLookup = Whether or not to always issue a WHOIS query, even if
 +          the requested user's account is already known.
 +/
mixin template WHOISFiberDelegate(alias onSuccess, alias onFailure = null,
    Flag!"alwaysLookup" alwaysLookup = No.alwaysLookup)
if (isSomeFunction!onSuccess && (is(typeof(onFailure) == typeof(null)) || isSomeFunction!onFailure))
{
    import lu.traits : MixinConstraints, MixinScope;
    import std.conv : text;

    mixin MixinConstraints!(MixinScope.function_, "WHOISFiberDelegate");

    static if (__traits(compiles, hasWHOISFiber))
    {
        import std.format : format;
        static assert(0, "Double mixin of `%s` in `%s`"
            .format("WHOISFiberDelegate", __FUNCTION__));
    }
    else
    {
        private enum hasWHOISFiber = true;
    }

    static if (__traits(compiles, plugin))
    {
        alias context = plugin;
    }
    else static if (__traits(compiles, service))
    {
        alias context = service;
    }
    else
    {
        static assert(0, "`WHOISFiberDelegate` should be mixed into the context " ~
            "of an event handler. (Could not access variables named neither " ~
            "`plugin` nor `service` from within `" ~ __FUNCTION__ ~ "`)");
    }


    // carriedVariable
    /++
     +  Nickname being looked up, stored outside of any separate function to make
     +  it available to all of them.
     +
     +  Randomly generated name so as not to accidentally collide with the
     +  mixing in site.
     +/
    private enum carriedVariableName = text("_kamelosoCarriedNickname", hashOf(__FUNCTION__) % 100);
    mixin("string " ~ carriedVariableName ~ ';');


    /++
     +  Event types that we may encounter as responses to WHOIS queries.
     +/
    static immutable IRCEvent.Type[6] whoisEventTypes =
    [
        IRCEvent.Type.RPL_WHOISUSER,
        IRCEvent.Type.RPL_WHOISACCOUNT,
        IRCEvent.Type.RPL_WHOISREGNICK,
        IRCEvent.Type.RPL_ENDOFWHOIS,
        IRCEvent.Type.ERR_NOSUCHNICK,
        IRCEvent.Type.ERR_UNKNOWNCOMMAND,
    ];


    // whoisFiberDelegate
    /++
     +  Reusable mixin that catches WHOIS results.
     +/
    void whoisFiberDelegate()
    {
        import kameloso.thread : CarryingFiber;
        import dialect.common : toLowerCase;
        import dialect.defs : IRCEvent, IRCUser;
        import lu.conv : Enum;
        import lu.traits : TakesParams;
        import std.algorithm.searching : canFind;
        import std.meta : AliasSeq;
        import std.traits : arity;
        import core.thread : Fiber;

        auto thisFiber = cast(CarryingFiber!IRCEvent)(Fiber.getThis);
        assert(thisFiber, "Incorrectly cast Fiber: " ~ typeof(thisFiber).stringof);
        assert((thisFiber.payload != IRCEvent.init),
            "Uninitialised `payload` in " ~ typeof(thisFiber).stringof);

        immutable whoisEvent = thisFiber.payload;

        assert(whoisEventTypes[].canFind(whoisEvent.type),
            "WHOIS Fiber delegate was invoked with an unexpected event type: " ~
            "`IRCEvent.Type." ~ Enum!(IRCEvent.Type).toString(whoisEvent.type) ~'`');

        /++
         +  Invoke `onSuccess`.
         +/
        void callOnSuccess()
        {
            static if (TakesParams!(onSuccess, AliasSeq!IRCEvent))
            {
                return onSuccess(whoisEvent);
            }
            else static if (TakesParams!(onSuccess, AliasSeq!IRCUser))
            {
                return onSuccess(whoisEvent.target);
            }
            else static if (TakesParams!(onSuccess, AliasSeq!string))
            {
                return onSuccess(whoisEvent.target.account);
            }
            else static if (arity!onSuccess == 0)
            {
                return onSuccess();
            }
            else
            {
                import std.format : format;

                enum pattern = "Unsupported signature of success function/delegate " ~
                    "alias passed to mixin `WHOISFiberDelegate` in `%s`: `%s %s`";
                static assert(0, pattern.format(__FUNCTION__,
                    typeof(onSuccess).stringof, __traits(identifier, onSuccess)));
            }
        }

        /++
         +  Invoke `onFailure`, if it's available.
         +/
        void callOnFailure()
        {
            static if (!is(typeof(onFailure) == typeof(null)))
            {
                static if (TakesParams!(onFailure, AliasSeq!IRCEvent))
                {
                    return onFailure(whoisEvent);
                }
                else static if (TakesParams!(onFailure, AliasSeq!IRCUser))
                {
                    return onFailure(whoisEvent.target);
                }
                else static if (TakesParams!(onFailure, AliasSeq!string))
                {
                    // Never called when using hostmasks
                    return onFailure(whoisEvent.target.account);
                }
                else static if (arity!onFailure == 0)
                {
                    return onFailure();
                }
                else
                {
                    import std.format : format;

                    enum pattern = "Unsupported signature of failure function/delegate " ~
                        "alias passed to mixin `WHOISFiberDelegate` in `%s`: `%s %s`";
                    static assert(0, pattern.format(__FUNCTION__,
                        typeof(onFailure).stringof, __traits(identifier, onFailure)));
                }
            }
        }

        if (whoisEvent.type == IRCEvent.Type.ERR_UNKNOWNCOMMAND)
        {
            if (!whoisEvent.aux.length || (whoisEvent.aux == "WHOIS"))
            {
                // WHOIS query failed due to unknown command.
                // Some flavours of ERR_UNKNOWNCOMMAND don't say what the
                // command was, so we'll have to assume it's the right one.
                // Return and end Fiber.
                return callOnFailure();
            }
            else
            {
                // Wrong unknown command; await a new one
                Fiber.yield();
                return whoisFiberDelegate();  // Recurse
            }
        }

        immutable m = plugin.state.server.caseMapping;

        if (toLowerCase(mixin(carriedVariableName), m) !=
            whoisEvent.target.nickname.toLowerCase(m))
        {
            // Wrong WHOIS; await a new one
            Fiber.yield();
            return whoisFiberDelegate();  // Recurse
        }

        import kameloso.plugins.common : unawait;

        // Clean up awaiting fiber entries on exit, just to be neat.
        scope(exit) unawait(context, thisFiber, whoisEventTypes[]);

        with (IRCEvent.Type)
        switch (whoisEvent.type)
        {
        case RPL_WHOISACCOUNT:
        case RPL_WHOISREGNICK:
            return callOnSuccess();

        case RPL_WHOISUSER:
            if (context.state.settings.preferHostmasks)
            {
                return callOnSuccess();
            }
            else
            {
                // We're not interested in RPL_WHOISUSER if we're not in hostmasks mode
                Fiber.yield();
                return whoisFiberDelegate();  // Recurse
            }

        case RPL_ENDOFWHOIS:
        case ERR_NOSUCHNICK:
        //case ERR_UNKNOWNCOMMAND:  // Already handled above
            return callOnFailure();

        default:
            assert(0, "Unexpected WHOIS event type encountered in `whoisFiberDelegate`");
        }
    }


    // enqueueAndWHOIS
    /++
     +  Constructs a `kameloso.thread.CarryingFiber` carrying a `dialect.defs.IRCEvent`
     +  and enqueues it into the `kameloso.plugins.core.IRCPluginState.awaitingFibers`
     +  associative array, then issues a WHOIS query (unless overridden via
     +  the `issueWhois` parameter).
     +
     +  Params:
     +      nickname = Nickname of the user the enqueueing event relates to.
     +      issueWhois = Whether to actually issue WHOIS queries at all or just enqueue.
     +      background = Whether or not to issue queries as low-priority background messages.
     +
     +  Throws:
     +      `object.Exception` if a success of failure function was to trigger
     +      in an impossible scenario, such as on WHOIS results on Twitch.
     +/
    void enqueueAndWHOIS(const string nickname,
        const Flag!"issueWhois" issueWhois = Yes.issueWhois,
        const Flag!"background" background = No.background)
    {
        import kameloso.messaging : whois;
        import kameloso.thread : CarryingFiber;
        import lu.string : contains, nom;
        import lu.traits : TakesParams;
        import std.meta : AliasSeq;
        import std.traits : arity;
        import std.typecons : Flag, No, Yes;
        import core.thread : Fiber;

        version(TwitchSupport)
        {
            if (plugin.state.server.daemon == IRCServer.Daemon.twitch)
            {
                // Define Twitch queries as always succeeding, since WHOIS isn't applicable

                version(TwitchWarnings)
                {
                    import kameloso.common : logger, printStacktrace;
                    logger.warning("Tried to enqueue and WHOIS on Twitch");
                    version(PrintStacktraces) printStacktrace();
                }

                static if (__traits(compiles, .hasUserAwareness))
                {
                    if (const user = nickname in context.state.users)
                    {
                        static if (TakesParams!(onSuccess, AliasSeq!IRCEvent))
                        {
                            // Can't WHOIS on Twitch
                            throw new Exception("Tried to enqueue a `" ~
                                typeof(onSuccess).stringof ~ " onSuccess` function " ~
                                "when on Twitch (can't WHOIS)");
                        }
                        else static if (TakesParams!(onSuccess, AliasSeq!IRCUser))
                        {
                            return onSuccess(*user);
                        }
                        else static if (TakesParams!(onSuccess, AliasSeq!string))
                        {
                            return onSuccess(user.account);
                        }
                        else static if (arity!onSuccess == 0)
                        {
                            return onSuccess();
                        }
                        else
                        {
                            // Will already have asserted previously
                        }
                    }
                }

                static if (TakesParams!(onSuccess, AliasSeq!IRCEvent) ||
                    TakesParams!(onSuccess, AliasSeq!IRCUser))
                {
                    // Can't WHOIS on Twitch
                    throw new Exception("Tried to enqueue a `" ~
                        typeof(onSuccess).stringof ~ " onSuccess` function " ~
                        "when on Twitch without `UserAwareness` (can't WHOIS)");
                }
                else static if (TakesParams!(onSuccess, AliasSeq!string))
                {
                    return onSuccess(nickname);
                }
                else static if (arity!onSuccess == 0)
                {
                    return onSuccess();
                }
                else
                {
                    // Will already have asserted previously
                }
            }
        }

        static if (!alwaysLookup && __traits(compiles, .hasUserAwareness))
        {
            if (const user = nickname in context.state.users)
            {
                if (user.account.length)
                {
                    static if (TakesParams!(onSuccess, AliasSeq!IRCEvent))
                    {
                        // No can do, drop down and WHOIS
                    }
                    else static if (TakesParams!(onSuccess, AliasSeq!IRCUser))
                    {
                        return onSuccess(*user);
                    }
                    else static if (TakesParams!(onSuccess, AliasSeq!string))
                    {
                        return onSuccess(user.account);
                    }
                    else static if (arity!onSuccess == 0)
                    {
                        return onSuccess();
                    }
                    else
                    {
                        // Will already have asserted previously
                    }
                }
            }
        }

        import kameloso.plugins.common : await;

        Fiber fiber = new CarryingFiber!IRCEvent(&whoisFiberDelegate, 32_768);
        await(context, fiber, whoisEventTypes[]);

        string slice = nickname;

        immutable nicknamePart = slice.contains('!') ?
            slice.nom('!') :
            slice;

        if (issueWhois)
        {
            if (background)
            {
                // Need Yes.force to not miss events
                whois(context.state, nicknamePart, Yes.force, Yes.quiet, Yes.background);
            }
            else
            {
                // Ditto
                whois!(Yes.priority)(context.state, nicknamePart, Yes.force, Yes.quiet);
            }
        }

        mixin(carriedVariableName) = nicknamePart;
    }
}


// nameOf
/++
 +  Returns either the nickname or the display name of a user, depending on whether the
 +  display name is known or not.
 +
 +  If not version `TwitchSupport` then it always returns the nickname.
 +
 +  Params:
 +      user = `dialect.defs.IRCUser` to examine.
 +
 +  Returns:
 +      The nickname of the user if there is no alias known, else the alias.
 +/
pragma(inline)
string nameOf(const IRCUser user) pure @safe nothrow @nogc
{
    version(TwitchSupport)
    {
        return user.displayName.length ? user.displayName : user.nickname;
    }
    else
    {
        return user.nickname;
    }
}

///
unittest
{
    version(TwitchSupport)
    {
        {
            IRCUser user;
            user.nickname = "joe";
            user.displayName = "Joe";
            assert(nameOf(user) == "Joe");
        }
        {
            IRCUser user;
            user.nickname = "joe";
            assert(nameOf(user) == "joe");
        }
    }
    {
        IRCUser user;
        user.nickname = "joe";
        assert(nameOf(user) == "joe");
    }
}


// nameOf
/++
 +  Returns either the nickname or the display name of a user, depending on whether the
 +  display name is known or not. Overload that looks up the passed nickname in
 +  the passed plugin's `users` associative array of `dialect.defs.IRCUser`s.
 +
 +  If not version `TwitchSupport` then it always returns the nickname.
 +
 +  Params:
 +      plugin = The current `IRCPlugin`, whatever it is.
 +      nickname = The name of a user to look up.
 +
 +  Returns:
 +      The nickname of the user if there is no alias known, else the alias.
 +/
pragma(inline)
string nameOf(const IRCPlugin plugin, const string nickname) pure @safe nothrow @nogc
{
    version(TwitchSupport)
    {
        if (plugin.state.server.daemon == IRCServer.Daemon.twitch)
        {
            if (const user = nickname in plugin.state.users)
            {
                return nameOf(*user);
            }
        }
    }

    return nickname;
}


// idOf
/++
 +  Returns either the nickname or the account of a user, depending on whether
 +  the account is known.
 +
 +  Params:
 +      user = `dialect.defs.IRCUser` to examine.
 +
 +  Returns:
 +
 +/
pragma(inline)
string idOf(const IRCUser user) pure @safe nothrow @nogc
in (user.nickname.length, "Tried to get `idOf` a user with an empty nickname")
{
    return user.account.length ? user.account : user.nickname;
}


// idOf
/++
 +  Returns either the nickname or the account of a user, depending on whether
 +  the account is known. Overload that looks up the passed nickname in
 +  the passed plugin's `users` associative array of `dialect.defs.IRCUser`s.
 +
 +  Params:
 +      plugin = The current `IRCPlugin`, whatever it is.
 +      nickname = The name of a user to look up.
 +
 +  Returns:
 +
 +/
pragma(inline)
string idOf(IRCPlugin plugin, const string nickname) pure @safe nothrow @nogc
{
    version(TwitchSupport)
    {
        if (plugin.state.server.daemon == IRCServer.Daemon.twitch)
        {
            return nickname;
        }
    }

    if (const user = nickname in plugin.state.users)
    {
        return idOf(*user);
    }
    else
    {
        return nickname;
    }
}<|MERGE_RESOLUTION|>--- conflicted
+++ resolved
@@ -918,11 +918,7 @@
  +      duration = Amount of time to delay the implicit fiber in the current context.
  +      yield = Whether or not to immediately yield the Fiber.
  +/
-<<<<<<< HEAD
-void delay(IRCPlugin plugin, const long duration, const Flag!"yield" yield = No.yield)
-=======
 void delay(IRCPlugin plugin, const long duration, const Flag!"yield" yield)
->>>>>>> b4dea08e
 {
     delay(plugin, Fiber.getThis, duration, No.msecs);
     if (yield) Fiber.yield();
