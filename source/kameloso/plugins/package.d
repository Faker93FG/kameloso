--- conflicted
+++ resolved
@@ -7,107 +7,7 @@
 
 private:
 
-<<<<<<< HEAD
-// tryImportMixin
-/++
- +  String mixin. If a module is available, import it. If it isn't available,
- +  alias the passed `alias_` to an empty `std.meta.AliasSeq`.
- +
- +  This allows us to import modules if they exist but otherwise silently still
- +  let it work without them.
- +
- +  Example:
- +  ---
- +  mixin(tryImportMixin("proj.some.module_", "SymbolInside"));"
- +  static assert(__traits(compiles, SymbolInside));  // normal import
- +
- +  mixin(tryImportMixin("proj.some.invalidmodule", "FakeSymbol"));"  // failed import
- +  static assert(__traits(compiles, FakeSymbol));  // visible despite that
- +  static assert(is(FakeSymbol == AliasSeq!()));  // ...because it's aliased to nothing
- +  ---
- +
- +  Params:
- +      module_ = Fully qualified string name of the module to evaluate and potentially import.
- +      alias_ = Name of the symbol to create that points to an empty `std.meta.AliasSeq`
- +          iff the module was not imported.
- +
- +  Returns:
- +      A selectively-importing `static if`. Mix this in to use.
- +/
-version(WithPlugins)
-private string tryImportMixin(const string module_, const string alias_)
-{
-    import std.format : format;
-
-    return q{
-        static if (__traits(compiles, __traits(identifier, %1$s.%2$s)))
-        {
-            //pragma(msg, "Importing plugin: %1$s");
-            public import %1$s;
-        }
-        else
-        {
-            //pragma(msg, "NOT importing: %1$s (missing or doesn't compile)");
-            import std.meta : AliasSeq;
-            alias %2$s = AliasSeq!();
-        }
-    }.format(module_, alias_);
-}
-
-
-version(WithPlugins)
-{
-    /+
-     +  Selectively import the plugins that are available. If not, alias the symbol
-     +  with the name of the second parameter to an empty AliasSeq.
-     +/
-    mixin(tryImportMixin("kameloso.plugins.admin", "AdminPlugin"));
-    mixin(tryImportMixin("kameloso.plugins.chatbot", "ChatbotPlugin"));
-    mixin(tryImportMixin("kameloso.plugins.connect", "ConnectService"));
-    mixin(tryImportMixin("kameloso.plugins.ctcp", "CTCPService"));
-    mixin(tryImportMixin("kameloso.plugins.notes", "NotesPlugin"));
-    mixin(tryImportMixin("kameloso.plugins.printer", "PrinterPlugin"));
-    mixin(tryImportMixin("kameloso.plugins.sedreplace", "SedReplacePlugin"));
-    mixin(tryImportMixin("kameloso.plugins.seen", "SeenPlugin"));
-    mixin(tryImportMixin("kameloso.plugins.chanqueries", "ChanQueriesService"));
-    mixin(tryImportMixin("kameloso.plugins.persistence", "PersistenceService"));
-    mixin(tryImportMixin("kameloso.plugins.automode", "AutomodePlugin"));
-    mixin(tryImportMixin("kameloso.plugins.quotes", "QuotesPlugin"));
-    mixin(tryImportMixin("kameloso.plugins.help", "HelpPlugin"));
-    mixin(tryImportMixin("kameloso.plugins.hello", "HelloPlugin"));
-    mixin(tryImportMixin("kameloso.plugins.oneliners", "OnelinersPlugin"));
-    mixin(tryImportMixin("kameloso.plugins.votes", "VotesPlugin"));
-    mixin(tryImportMixin("kameloso.plugins.tester", "TesterPlugin"));
-    mixin(tryImportMixin("kameloso.plugins.stopwatch", "StopwatchPlugin"));
-    mixin(tryImportMixin("kameloso.plugins.counter", "CounterPlugin"));
-
-
-    version(Posix)
-    {
-        mixin(tryImportMixin("kameloso.plugins.pipeline", "PipelinePlugin"));
-    }
-    else
-    {
-        // We need to do this so as to let `EnabledPosixPlugins` below be able to
-        // resolve `PipelinePlugin`.
-        alias PipelinePlugin = AliasSeq!();
-    }
-
-
-    version(Web)
-    {
-        mixin(tryImportMixin("kameloso.plugins.webtitles", "WebtitlesPlugin"));
-    }
-    else
-    {
-        // Likewise we need to do this so as to let `EnabledWebPlugins` below  be
-        // able to resolve these plugins.
-        alias WebtitlesPlugin = AliasSeq!();
-    }
-
-=======
 import std.meta : AliasSeq;
->>>>>>> 5e08c195
 
 public:
 
@@ -120,50 +20,6 @@
     Care has to be taken to point to `base` plugin modules in cases where the
     "module" is a package.
 
-<<<<<<< HEAD
-    /++
-     +  List of enabled plugins. Add and remove to enable and disable.
-     +
-     +  Due to use of `tryImportMixin` above only files actually present will have
-     +  been imported.
-     +
-     +  Note that `dub` will still compile any files in the `plugins` directory!
-     +  To completely omit a plugin you will either have to compile the bot
-     +  manually, delete the source file(s) in question, or add an `__EOF__` at
-     +  the top of them. Everything below a line with that text is skipped. Make
-     +  sure it's above the `module` declaration.
-     +/
-    public alias EnabledPlugins = AliasSeq!(
-        PersistenceService, // Should be first
-        PrinterPlugin,  // Might as well be early
-        ConnectService,
-        ChanQueriesService,
-        CTCPService,
-        AdminPlugin,
-        ChatbotPlugin,
-        NotesPlugin,
-        SedReplacePlugin,
-        SeenPlugin,
-        AutomodePlugin,
-        QuotesPlugin,
-        TwitchBotPlugin,
-        HelpPlugin,
-        HelloPlugin,  // Generally not available
-        OnelinersPlugin,
-        VotesPlugin,
-        TesterPlugin,
-        StopwatchPlugin,
-        CounterPlugin,
-        EnabledWebPlugins,  // Automatically expands
-        EnabledPosixPlugins,  // Ditto
-    );
-}
-else
-{
-    // Not compiling in any plugins, so don't list any.
-    public alias EnabledPlugins = AliasSeq!();
-}
-=======
     A plugin can be completely disabled by removing/commenting out its entry here,
     or by adding a `version(none):` or `__EOF__` to the top of the file.
     The moule declaration *must* be kept however, or the compiler will stop due
@@ -191,5 +47,4 @@
     "kameloso.plugins.counter",
     "kameloso.plugins.webtitles",
     "kameloso.plugins.pipeline",
-);
->>>>>>> 5e08c195
+);